--- conflicted
+++ resolved
@@ -540,16 +540,11 @@
             
                 # Construct instrument position dict
                 net_position = long_units-short_units
-<<<<<<< HEAD
-                net_exposure = net_position * trade.last_price
-=======
                 try:
                     net_exposure = net_position * trade.last_price
                 except TypeError:
                     # Last price has not been updated yet
                     net_exposure = None
-                # TODO - add net_exposure attribute to Position class
->>>>>>> a2520723
                 instrument_position = {'long_units': long_units,
                                        'long_PL': long_PL,
                                        'long_margin': long_margin,
