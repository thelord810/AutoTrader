from __future__ import annotations
import os
import pickle
import numpy as np
import pandas as pd
from decimal import Decimal
from typing import Callable
<<<<<<< HEAD
from autotrader.autodata import AutoData
from datetime import date, datetime, timezone
from autotrader.utilities import get_data_config
from autotrader.brokers.broker import AbstractBroker
from autotrader.brokers.broker_utils import OrderBook, BrokerUtils
from autotrader.brokers.trading import Order, IsolatedPosition, Position, Trade
=======
from datetime import date, datetime
import pytz
import logging
import requests, json
from autotrader_custom_repo.AutoTrader.autotrader import options
from autotrader_custom_repo.AutoTrader.autotrader.autodata import AutoData
from autotrader_custom_repo.AutoTrader.autotrader.utilities import get_data_config
from autotrader_custom_repo.AutoTrader.autotrader.brokers.broker_utils import BrokerUtils
from autotrader_custom_repo.AutoTrader.autotrader.brokers.trading import Order, IsolatedPosition, Position, Trade
>>>>>>> 384bda01


class Broker(AbstractBroker):
    """Autotrader Virtual Broker for simulated trading.

    Attributes
    ----------
    verbosity : int
        The verbosity of the broker.
    pending_orders : dict
        A dictionary containing pending orders.
    open_orders : dict
        A dictionary containing open orders yet to be filled.
    filled_orders : dict
        A dictionary containing filled orders.
    cancelled_orders : dict
        A dictionary containing cancelled orders.
    open_trades : dict
        A dictionary containing currently open trades (fills).
    closed_trades : dict
        A dictionary containing closed trades.
    base_currency : str
        The base currency of the account. The default is 'AUD'.
    NAV : float
        The net asset value of the account.
    equity : float
        The account equity balance.
    floating_pnl : float
        The floating PnL.
    margin_available : float
        The margin available on the account.
    leverage : int
        The account leverage.
    spread : float
        The average spread to use when opening and closing trades.
    spread_units : str
        The units of the spread (eg. 'price' or 'percentage'). The default
        is 'price'.
    hedging : bool
        Flag whethere hedging is enabled on the account. The default is False.
    margin_closeout : float
        The fraction of margin available at margin call. The default is 0.
    commission_scheme : str
        The commission scheme being used ('percentage', 'fixed_per_unit'
        or 'flat'). The default is 'percentage'.
    commission : float
        The commission value associated with the commission scheme.
    maker_commission : float
        The commission value associated with liquidity making orders.
    taker_commission : float
        The commission value associated with liquidity taking orders.
    """

    def __init__(self, broker_config: dict = None, utils: BrokerUtils = None) -> None:
        """Initialise virtual broker."""
        if broker_config is not None:
            self._verbosity = broker_config["verbosity"]
        else:
            self._verbosity = 0
        self._utils = utils

        # Orders
        self._pending_orders = {}  # {instrument: {id: Order}}
        self._open_orders = {}  # {instrument: {id: Order}}
        self._filled_orders = {}
        self._cancelled_orders = {}
        self._order_id_instrument = {}  # mapper from order_id to instrument

        # Isolated positions (formerly "trades")
        # self._open_iso_pos = {}
        # self._closed_iso_pos = {}
        self._trade_id_instrument = {}  # mapper from trade_id to instrument

        # Positions
        self._positions = {}
        self._closed_positions = {}

        # Margin call flag
        self._margin_calling = False

        # Fills (executed trades)
        self._fills = []

        # Slippage model
        self._default_slippage_model = self._zero_slippage_model
        self._slippage_models = {}

        # Account
        self._base_currency = "AUD"
        self._NAV = 0  # Net asset value
        self._equity = 0  # Account equity (balance)
        self._floating_pnl = 0
        self._margin_available = 0
        self._open_interest = 0
        self._long_exposure = 0
        self._short_exposure = 0
        self._long_unrealised_pnl = 0
        self._short_unrealised_pnl = 0

        # Evolving metrics
        self._long_realised_pnl = 0
        self._short_realised_pnl = 0

        # Margin
        self._leverage = 1  # The account leverage
        self._spread = 0  # The bid/ask spread
        self._spread_units = "price"  # The units of the spread
        self._hedging = False  # Allow simultaneous trades on opposing sides
        self._margin_closeout = 0.0  # Fraction at margin call

        # Funding rate (for perpetual contracts)
        self._charge_funding = False
        self._funding_rate_history = None
        self._funding_history = []
        self._update_freq = None  # Backtest trading update frequency

        # Commissions
        self._commission_scheme = (
            "percentage"  # Either percentage, fixed_per_unit or flat
        )
        self._commission = 0
        self._maker_commission = 0  # Liquidity 'maker' trade commission
        self._taker_commission = 0  # Liquidity 'taker' trade commission

        # History
        self._latest_time = None

        # Last order and trade counts
        self._last_order_id = 0
        self._last_trade_id = 0
        self._last_fill_id = 0

        # Paper trading mode
        self._paper_trading = False  # Paper trading mode boolean
        self._public_trade_access = False  # Use public trades to update orders
        self.autodata = None  # AutoData instance
        self._state = None  # Last state snapshot
        self._picklefile = None  # Pickle filename

        # CCXT unification
        self.exchange = ""

    def __repr__(self):
        data_feed = self.autodata._feed
        if data_feed == "ccxt":
            data_feed = self.autodata._ccxt_exchange
        return f"AutoTrader Virtual Broker ({data_feed} data feed)"

    def __str__(self):
        return self.__repr__()

    def configure(
        self,
        verbosity: int = None,
        initial_balance: float = None,
        leverage: int = None,
        spread: float = None,
        spread_units: str = None,
        commission: float = None,
        commission_scheme: str = None,
        maker_commission: float = None,
        taker_commission: float = None,
        hedging: bool = None,
        base_currency: str = None,
        paper_mode: bool = None,
        public_trade_access: bool = None,
        margin_closeout: float = None,
        default_slippage_model: Callable = None,
        slippage_models: dict = None,
        charge_funding: bool = None,
        funding_history: pd.DataFrame = None,
        autodata_config: dict = None,
        picklefile: str = None,
        **kwargs,
    ):
        """Configures the broker and account settings.

        Parameters
        ----------
        verbosity : int, optional
            The verbosity of the broker. The default is 0.
        initial_balance : float, optional
            The initial balance of the account, specified in the
            base currency. The default is 0.
        leverage : int, optional
            The leverage available. The default is 1.
        spread : float, optional
            The bid/ask spread to use in backtest (specified in units
            defined by the spread_units argument). The default is 0.
        spread_units : str, optional
            The unit of the spread specified. Options are 'price', meaning
            that the spread is quoted in price units, or 'percentage',
            meaning that the spread is quoted as a percentage of the
            market price. The default is 'price'.
        commission : float, optional
            Trading commission as percentage per trade. The default is 0.
        commission_scheme : str, optional
            The method with which to apply commissions to trades made. The
            options are (1) 'percentage', where the percentage specified by
            the commission argument is applied to the notional trade value,
            (2) 'fixed_per_unit', where the monetary value specified by the
            commission argument is multiplied by the number of units in the
            trade, and (3) 'flat', where a flat monetary value specified by
            the commission argument is charged per trade made, regardless
            of size. The default is 'percentage'.
        maker_commission : float, optional
            The commission to charge on liquidity-making orders. The default
            is None, in which case the nominal commission argument will be
            used.
        taker_commission: float, optional
            The commission to charge on liquidity-taking orders. The default
            is None, in which case the nominal commission argument will be
            used.
        hedging : bool, optional
            Allow hedging in the virtual broker (opening simultaneous
            trades in oposing directions). The default is False.
        base_currency : str, optional
            The base currency of the account. The default is AUD.
        paper_mode : bool, optional
            A boolean flag to indicate if the broker is in paper trade mode.
            The default is False.
        public_trade_access : bool, optional
            A boolean flag to signal if public trades are being used to
            update limit orders. The default is False.
        margin_closeout : float, optional
            The fraction of margin usage at which a margin call will occur.
            The default is 0.
        default_slippage_model : Callable, optional
            The default model to use when calculating the percentage slippage
            on the fill price, for a given order size. The default functon
            returns zero.
        slippage_models : dict, optional
            A dictionary of callable slippage models, keyed by instrument.
        charge_funding : bool, optional
            A boolean flag to charge funding rates. The default is False.
        funding_history : pd.DataFrame, optional
            A DataFrame of funding rate histories for instruments being traded,
            to backtest trading perpetual futures.
            This is a single frame with as many columns as instruments being
            traded. If an instrument is not present, the funding rate will be
            zero.
        picklefile : str, optional
            The filename of the picklefile to load state from. If you do not
            wish to load from state, leave this as None. The default is None.
        """
        self._verbosity = verbosity if verbosity is not None else self._verbosity
        self._leverage = leverage if leverage is not None else self._leverage
        self._commission = commission if commission is not None else self._commission
        self._commission_scheme = (
            commission_scheme
            if commission_scheme is not None
            else self._commission_scheme
        )
        self._spread = spread if spread is not None else self._spread
        self._spread_units = (
            spread_units if spread_units is not None else self._spread_units
        )
        self._base_currency = (
            base_currency if base_currency is not None else self._base_currency
        )
        self._paper_trading = (
            paper_mode if paper_mode is not None else self._paper_trading
        )
        self._public_trade_access = (
            public_trade_access
            if public_trade_access is not None
            else self._public_trade_access
        )
        self._margin_closeout = (
            margin_closeout if margin_closeout is not None else self._margin_closeout
        )
        self._hedging = hedging if hedging is not None else self._hedging
        self._picklefile = picklefile if picklefile is not None else self._picklefile

        # Assign commissions for making and taking liquidity
        self._maker_commission = (
            maker_commission if maker_commission is not None else self._commission
        )
        self._taker_commission = (
            taker_commission if taker_commission is not None else self._commission
        )

        # Configure slippage models
        self._default_slippage_model = (
            default_slippage_model
            if default_slippage_model is not None
            else self._default_slippage_model
        )
        self._slippage_models = (
            slippage_models if slippage_models is not None else self._slippage_models
        )

        # Configure funding rate mechanics
        self._charge_funding = (
            charge_funding if charge_funding is not None else self._charge_funding
        )
        self._funding_rate_history = (
            funding_history
            if funding_history is not None
            else self._funding_rate_history
        )

        if autodata_config is not None:
            # Instantiate AutoData from config
            data_config = get_data_config(
                **autodata_config,
            )
            self.autodata = AutoData(data_config, **autodata_config)

        else:
            # Create local data instance
            self.autodata = AutoData()

        # Initialise balance
        if initial_balance is not None:
            self._make_deposit(initial_balance)

        # Check for pickled state
        if self._paper_trading and self._picklefile is not None:
            # Load state
            if os.path.exists(picklefile):
                self._load_state()

    def get_NAV(self) -> float:
        """Returns Net Asset Value of account."""
        return self._NAV

    def get_balance(self) -> float:
        """Returns balance of account."""
        return self._equity

    def place_order(self, order: Order, **kwargs) -> None:
        """Place order with broker."""
        # Call order to set order time
        datetime_stamp = (
            kwargs["order_time"]
            if "order_time" in kwargs
            else datetime.now(timezone.utc)
        )
        order(order_time=datetime_stamp)

        # Define reference price
        if order.order_type == "limit" or order.order_type == "stop-limit":
            # Use limit price
            ref_price = order.order_limit_price

        else:
            # Use order price
            ref_price = order.order_price

        # Convert stop distance to price
        if order.stop_loss is None and order.stop_distance:
            order.stop_loss = (
                ref_price - order.direction * order.stop_distance * order.pip_value
            )

        # Verify SL price
        invalid_order = False
        if order.stop_loss and order.direction * (ref_price - order.stop_loss) < 0:
            direction = "long" if order.direction > 0 else "short"
            SL_placement = "below" if order.direction > 0 else "above"
            reason = (
                "Invalid stop loss request: stop loss must be "
                + f"{SL_placement} the order price for a {direction}"
                + " trade order.\n"
                + f"Order Price: {ref_price}\nStop Loss: {order.stop_loss}"
            )
            invalid_order = True

        # Verify TP price
        if (
            order.take_profit is not None
            and order.direction * (ref_price - order.take_profit) > 0
        ):
            direction = "long" if order.direction > 0 else "short"
            TP_placement = "above" if order.direction > 0 else "below"
            reason = (
                "Invalid take profit request: take profit must be "
                + f"{TP_placement} the order price for a {direction}"
                + " trade order.\n"
                + f"Order Price: {ref_price}\nTake Profit: {order.take_profit}"
            )
            invalid_order = True

        # Verify order size
        if order.order_type in ["market", "limit", "stop-limit"] and order.size == 0:
            # Invalid order size
            reason = "Invalid order size (must be non-zero)."
            invalid_order = True

        # Check limit order does not cross book
        try:
            if order.order_type in ["limit"]:
                if self._paper_trading:
                    # Get live midprice
                    orderbook = self.get_orderbook(order.instrument)
                    ref_price = (
                        float(orderbook["bids"][0]["price"])
                        + float(orderbook["asks"][0]["price"])
                    ) / 2
                else:
                    # Use order / stop price
                    ref_price = (
                        order.order_stop_price
                        if order.order_stop_price is not None
                        else order.order_price
                    )
                invalid_order = (
                    order.direction * (ref_price - order.order_limit_price) < 0
                )
                reason = (
                    f"Invalid limit price for {order.__repr__()} "
                    + f"(reference price: {ref_price}, "
                    + f"limit price: {order.order_limit_price})"
                )
        except:
            # Exception, continue
            pass

        # Assign order ID
        order.id = self._get_new_order_id()
        self._order_id_instrument[order.id] = order.instrument

        # Add order to pending_orders dict
        order.status = "pending"
        try:
            self._pending_orders[order.instrument.get('token')][order.id] = order

        except KeyError:
            # Instrument hasn't been in pending orders yet
            self._pending_orders[order.instrument.get('token')] = {order.id: order}

        # Submit order
        if invalid_order:
            # Invalid order, cancel it
            self.cancel_order(order.id, reason, "_pending_orders", datetime_stamp)

        else:
            # Move order to open_orders or leave in pending
            immediate_orders = []
            if order.order_type in immediate_orders or self._paper_trading:
                # Move to open orders
                self._move_order(
                    order,
                    from_dict="_pending_orders",
                    to_dict="_open_orders",
                    new_status="open",
                )

            # Print
            if self._verbosity > 0:
                print(
                    f"{datetime_stamp}: Order {order.id} received: {order.__repr__()}"
                )

    def get_orders(self, instrument: str = None, order_status: str = "open") -> dict:
        """Returns orders of status order_status."""
        all_orders = getattr(self, f"_{order_status}_orders")
        if instrument:
            # Return orders for instrument specified
            try:
                orders = all_orders[instrument]
            except KeyError:
                # There are currently no orders for this instrument
                orders = {}
        else:
            # Return all orders
            orders = {}
            for instr, instr_orders in all_orders.items():
                orders.update(instr_orders)
        return orders.copy()

    def cancel_order(
        self,
        order_id: int,
        reason: str = None,
        from_dict: str = "_open_orders",
        timestamp: datetime = None,
        **kwargs,
    ) -> None:
        """Cancels the order.

        Parameters
        ----------
        order_id : int
            The ID of the order to be cancelled.
        reason : str, optional
            The reason why the order is being cancelled. The default
            is None.
        from_dict: str, optional
            The dictionary currently holding the order. The default is
            'open_orders'.
        timestamp: datetime, optional
            The datetime stamp of the order cancellation. The default is
            None.
        """

        instrument = self._order_id_instrument[order_id]
        from_dict = getattr(self, from_dict)[instrument]
        reason = reason if reason is not None else "User cancelled."

        if instrument not in self._cancelled_orders:
            # Initialise instrument in cancelled_orders
            self._cancelled_orders[instrument] = {}
        self._cancelled_orders[instrument][order_id] = from_dict.pop(order_id)
        self._cancelled_orders[instrument][order_id].reason = reason
        self._cancelled_orders[instrument][order_id].status = "cancelled"

        if self._verbosity > 0 and reason:
            # Print cancel reason to console
            print(f"{timestamp}: Order {order_id} cancelled: {reason}")

    def get_trades(self, instrument: str = None, **kwargs) -> dict:
        """Returns fills for the specified instrument.

        Parameters
        ----------
        instrument : str, optional
            The instrument to fetch trades under. The default is None.
        """

        # Get all instrument fills
        all_trades = self._fills

        if instrument:
            # Specific instrument(s) requested
            trades = [fill for fill in all_trades if fill.instrument == "EUR"]

        else:
            # Return all trades
            trades = all_trades

        # Convert to a dict with keys by id
        trades_dict = {fill.id: fill for fill in all_trades}

        # Return a copy to prevent unintended manipulation
        return trades_dict.copy()

<<<<<<< HEAD
    def get_positions(self, instrument: str = None) -> dict:
=======
    def get_isolated_positions(
        self, instrument: str = None, status: str = "open", **kwargs
    ):
        """Returns isolated positions for the specified instrument.
        This method has been implemented for the users of Oanda, which treats
        trades as isolated positions.

        Parameters
        ----------
        instrument : str, optional
            The instrument to fetch trades under. The default is None.
        status : str, optional
            The status of the isolated positions to fetch ('open' or 'closed'). The
            default is 'open'.
        """
        # Get all instrument isolated positions
        all_iso_pos = getattr(self, f"_{status}_iso_pos")

        if instrument:
            # Specific instrument(s) requested
            try:
                pos = all_iso_pos[instrument]
            except KeyError or TypeError:
                # No isolated positions for this instrument
                pos = {}
        else:
            # Return all currently open isolated positions
            pos = {}
            for instr, instr_trades in all_iso_pos.items():
                pos.update(instr_trades)

        # Return a copy to prevent unintended manipulation
        return pos.copy()

    def get_trade_details(self, trade_ID: int) -> IsolatedPosition:
        """Returns the trade specified by trade_ID."""
        raise DeprecationWarning(
            "This method is deprecated, and will "
            + "be removed in a future release. Please use the "
            + "get_trades method instead."
        )
        instrument = self._trade_id_instrument[trade_ID]
        return self._open_iso_pos[instrument][trade_ID]

    def get_positions(self, instrument: str = None,  **kwargs) -> dict:
>>>>>>> 384bda01
        """Returns the positions held by the account, sorted by
        instrument.

        Parameters
        ----------
        instrument : str, optional
            The trading instrument name (symbol). If 'None' is provided,
            all positions will be returned. The default is None.

        Returns
        -------
        open_positions : dict
            A dictionary containing details of the open positions.

        Notes
        ------
        net_position: refers to the number of units held in the position.

        """
<<<<<<< HEAD
        if instrument:
            # Instrument provided
            if instrument in self._positions:
                return {instrument: self._positions[instrument]}
            else:
                return {}
        else:
            return self._positions.copy()
=======
        if isinstance(instrument, list):
            # instrument provided
            instruments = instrument
        elif instrument:
            instruments = [instrument]
        else:
            # No specific instrument requested, use all
            instruments = list(self._open_iso_pos.keys())

        open_positions = {}
        for instrument in instruments:
            # First get open isolated positions
            open_iso_positions = self.get_isolated_positions(instrument.get('token'))
            if len(open_iso_positions) > 0:
                long_units = 0
                long_PL = 0
                long_margin = 0
                short_units = 0
                short_PL = 0
                short_margin = 0
                total_margin = 0
                pnl = 0
                last_price = None
                trade_IDs = []

                for trade_id, trade in open_iso_positions.items():
                    trade_IDs.append(trade.id)
                    last_price = (
                        trade.last_price if trade.last_price is not None else last_price
                    )
                    total_margin += trade.margin_required
                    pnl += trade.unrealised_PL
                    if trade.direction > 0:
                        # Long trade
                        long_units += trade.size
                        long_PL += trade.unrealised_PL
                        long_margin += trade.margin_required
                    else:
                        # Short trade
                        short_units += trade.size
                        short_PL += trade.unrealised_PL
                        short_margin += trade.margin_required

                # Construct instrument position dict
                net_position = long_units - short_units
                try:
                    net_exposure = net_position * last_price
                except TypeError:
                    # Last price has not been updated yet
                    net_exposure = None
                instrument_position = {
                    "long_units": long_units,
                    "long_PL": long_PL,
                    "long_margin": long_margin,
                    "short_units": short_units,
                    "short_PL": short_PL,
                    "short_margin": short_margin,
                    "total_margin": total_margin,
                    "trade_IDs": trade_IDs,
                    "instrument": instrument,
                    "net_position": net_position,
                    "net_exposure": net_exposure,
                    "last_price": last_price,
                    "pnl": pnl,
                }

                # Create Position instance
                instrument_position = Position(**instrument_position)

                # Append Position to open_positions dict
                open_positions[instrument.get('token')] = instrument_position

        return open_positions.copy()
>>>>>>> 384bda01

    def get_margin_available(self) -> float:
        """Returns the margin available on the account."""
        return self._margin_available

    def get_orderbook(self, instrument: str, midprice: float = None) -> OrderBook:
        """Returns the orderbook."""
        # Get public orderbook
        if self._paper_trading:
            # Papertrading, try get realtime orderbook
<<<<<<< HEAD
            try:
                orderbook = self.autodata.L2(
                    instrument, spread_units=self._spread_units, spread=self._spread
                )
            except Exception as e:
                # Fetching orderbook failed, revert to local orderbook
                print("Exception:", e)
                print("  Instrument:", instrument)
                orderbook = self.autodata._local_orderbook(
                    instrument=instrument,
                    spread_units=self._spread_units,
                    spread=self._spread,
                    midprice=midprice,
                )

=======
            # orderbook = self._autodata.L2(
            #     instrument, spread_units=self._spread_units, spread=self._spread

            logging.info(f"Getting Orderbook for instruments {instrument}")

            api_url = "http://127.0.0.1:8000/quotes"
            instrument_info = {
                "instrument": instrument['instrument_code'],
                "exchange": instrument['exchange'],
                "product": instrument['product'],
                "expiry": instrument['expiry'],
                "strike": instrument['strike'],
                "right": instrument['right']
            }
            response = requests.post(api_url, json=instrument_info)
            json_response = json.loads(response.content)
            quote_response = json_response['Success'][0]
            bid = quote_response['best_bid_price']
            ask = quote_response['best_offer_price']
            bid_quantity = quote_response['best_bid_quantity']
            ask_quantity= quote_response['best_offer_quantity']
            spread = float(ask) - float(bid)
            midprice = (float(ask) + float(bid)) / 2

            orderbook = {
                "bid" : bid,
                "ask" : ask,
                "bid_quantity" : bid_quantity,
                "ask_quantity" : ask_quantity,
                "spread": spread,
                "midprice": midprice
            }
>>>>>>> 384bda01
        else:
            # Backtesting, use local pseudo-orderbook
            orderbook = self.autodata._local_orderbook(
                instrument=instrument,
                spread_units=self._spread_units,
                spread=self._spread,
                midprice=midprice,
            )

        # TODO - Add local orders to the book?

        return orderbook

    def _update_positions(
        self,
        instrument: str,
        candle: pd.Series = None,
        L1: dict = None,
        trade: dict = None,
        symbol = None
    ) -> None:
        """Updates orders and open positions based on the latest data.

        Parameters
        ----------
        instrument : str
            The name of the instrument being updated.
        candle : pd.Series
            An OHLC candle used to update orders and trades.
        L1 : dict, optional
            A dictionary a containing level 1 price snapshot to update
            the positions with. This dictionary must have the keys
            'bid', 'ask', 'bid_size' and 'ask_size'.
        trade : dict, optional
            A public trade, used to update virtual limit orders.
        """

        def stop_trigger_condition(order_stop_price, order_direction):
            """Returns True if the order stop price has been triggered
            else False."""
            if L1 is not None:
                # Use L1 data to trigger
                reference_price = L1["bid"] if order_direction > 0 else L1["ask"]
                triggered = order_direction * (reference_price - order_stop_price) > 0

            else:
                # Use OHLC data to trigger
                triggered = candle.Low < order_stop_price < candle.High
            return triggered

        def get_last_price(trade_direction):
            """Returns the last reference price for a trade. If the
            trade is long, this will refer to the bid price. If short,
            this refers to the ask price."""
            if L1 is not None:
                last_price = L1["bid"] if trade_direction > 0 else L1["ask"]
            else:
                last_price = candle.Close
            return last_price

        def get_market_ref_price(order_direction):
            """Returns the reference price for a market order."""
            if L1 is not None:
                reference_price = L1["bid"] if order_direction > 0 else L1["ask"]
            else:
                reference_price = candle.Open
            return reference_price

        def limit_trigger_condition(order_direction, order_limit_price):
            """Returns True if the order limit price has been triggered
            else False."""
            if L1 is not None:
                # Use L1 data to trigger (based on midprice)
                ref_price = (L1["bid"] + L1["ask"]) / 2
            else:
                # Use OHLC data to trigger
                ref_price = candle.Low if order_direction > 0 else candle.High
            triggered = order_direction * (ref_price - float(order_limit_price)) <= 0
            return triggered

        def process_orders_in_dict(orders):
            for order_id, order in orders.items():
                # Check if order has been cancelled (OCO)
                if order.id not in self._open_orders[order.instrument]:
                    continue

                # Order is still open, process it
                if order.order_type == "market":
                    # Market order type - proceed to fill
                    reference_price = get_market_ref_price(order.direction)
                    if order.order_price is None:
                        order.order_price = reference_price
                    self._process_order(
                        order=order,
                        fill_time=latest_time,
                        reference_price=reference_price,
                    )

                elif "stop" in order.order_type:
                    # Check if order_stop_price has been reached yet
                    if stop_trigger_condition(order.order_stop_price, order.direction):
                        # order_stop_price has been reached
                        if order.order_type == "stop-limit":
                            # Change order type to 'limit'
                            order.order_type = "limit"
                        else:
                            # Stop order triggered - proceed to market fill
                            reference_price = order.order_stop_price
                            order.order_price = reference_price
                            order.order_type = "market"
                            self._process_order(
                                order=order,
                                fill_time=latest_time,
                                reference_price=reference_price,
                            )

                # Check limit orders
                if order.order_type == "limit":
                    # Limit order type
                    if not self._public_trade_access:
                        # Update limit orders based on price feed
                        triggered = limit_trigger_condition(
                            order.direction, order.order_limit_price
                        )
                        if triggered:
                            # Limit price triggered, proceed
                            self._process_order(
                                order=order,
                                fill_time=latest_time,
                                reference_price=order.order_limit_price,
                            )
                    else:
                        # Update limit orders based on trade feed
                        if trade is not None:
                            self._public_trade(instrument, trade)

        # Check for data availability
        if L1 is not None:
            # Using L1 data to update
            latest_time = datetime.now(timezone.utc)

        elif candle is not None:
            # Using OHLC data to update
            latest_time = candle.name
            #This is temporary workaround to work with Developement data
            if isinstance(latest_time, np.int64):
                latest_time = datetime.now()
                utc = pytz.UTC
                latest_time = utc.localize(latest_time)

        else:
            # No new price data
            if trade is None:
                # No trade either, exit
                return
            else:
                # Public trade received, only update limit orders
                self._public_trade(instrument, trade)
                return

        # Open pending orders
        pending_orders = self.get_orders(instrument, "pending")
        for order_id, order in pending_orders.items():
            if latest_time > order.order_time:
                self._move_order(
                    order,
                    from_dict="_pending_orders",
                    to_dict="_open_orders",
                    new_status="open",
                )

        # Update open orders for current instrument
        open_orders = self.get_orders(instrument)
        process_orders_in_dict(open_orders)

        # Check for any SL/TP orders spawned
        currently_open_orders = self.get_orders(instrument=instrument)
        newly_opened_orders = dict(
            set(currently_open_orders.items()) - set(open_orders.items())
        )
        process_orders_in_dict(newly_opened_orders)

        # Update position
        position = self.get_positions(instrument=instrument)
        if position:
            position = position[instrument]
            # Position held, update it
            position.last_price = get_last_price(np.sign(position.net_position))
            position.last_time = latest_time
            position.notional = position.last_price * abs(position.net_position)
            position.pnl = (
                position.net_position
                * (position.last_price - position.avg_price)
                * position.HCF
            )

            # Charge funding fees
            # if self._charge_funding:
            #     # TODO - move to unified backtest/livetrade method
            #     last_settlement = self._funding_rate_history.index.get_indexer([pd.Timestamp(latest_time).floor(self._update_freq)], method="nearest")[0]
            #     last_rate = self._funding_rate_history.iloc[last_settlement][instrument]

            #     # Set to zero to prevent re-charging
            #     self._funding_rate_history.iloc[last_settlement][instrument] = 0

        # Update floating pnl and margin available
        self._update_margin(
            instrument=instrument,
            latest_time=latest_time,
        )

        # Update open position value
        self._NAV = self._equity + self._floating_pnl

        # Update account history
        self._latest_time = latest_time

        # Save state
        if self._paper_trading and self._picklefile is not None:
            self._save_state()

    def _update_all(self):
        """Convenience method to update all open positions when paper trading."""
        # Update orders
        to_pop = []
        for instrument in self._open_orders:
            try:
                # Get price data
                l1 = self.autodata.L1(instrument=instrument)
                self._update_positions(instrument=instrument, L1=l1)
            except Exception as e:
                # Something went wrong
                print(f"Exception when updating orders: {e}\n")

                # Cancel orders for this instrument
                orders = self.get_orders(instrument=instrument)
                for order_id in orders:
                    self.cancel_order(
                        order_id=order_id, reason="exception cancellation"
                    )

                # Also pop this instrument from open orders dict
                to_pop.append(instrument)

        # Pop bad instruments
        for instrument in to_pop:
            self._open_orders.pop(instrument)

        # Update positions
        for instrument in self._positions:
            l1 = self.autodata.L1(instrument=instrument)
            self._update_positions(instrument=instrument, L1=l1)

    def _update_instrument(self, instrument):
        """Convenience method to update a single instrument when paper
        trading.
        """
        # Check for existing orders or position in this instrument
        orders = self.get_orders(instrument=instrument)
        position = self.get_positions(instrument=instrument)
        if len(orders) + len(position) > 0:
            # Order or position exists for this instrument, update it
            l1 = self.autodata.L1(instrument=instrument)
            self._update_positions(instrument=instrument, L1=l1)

    def _process_order(
        self,
        order: Order,
        fill_time: datetime = None,
        reference_price: float = None,
        trade_size: float = None,
    ):
        """Processes an order, either filling or cancelling it.

        Parameters
        -----------
        order : Order
            The order being processed.
        fill_time : datetime, optional
            The time to fill the order.
        reference_price : float, optional
            The order reference price (either market price or order limit price).
        trade_size : float, optional
            The size of a public trade being used to fill orders (papertrade
            mode). The default is None.
        """

        # Check if papertrading
        if self._paper_trading:
            # Use current time as fill time
            tz = fill_time.tzinfo  # inherit timezone of dataset
            if tz is not None:
                fill_time = datetime.now(tz=tz)

        # Check for public trade to fill order
        if trade_size is not None:
            # Fill limit order with trade_size provided
            if trade_size < order.size:
                # Create a new order for the portion to be filled by the trade
                order = Order._partial_fill(order=order, units_filled=trade_size)

                # Assign new order ID
                order.id = self._get_new_order_id()
                self._order_id_instrument[order.id] = order.instrument

                # Move new order to open_orders
                # The original order will remain with reduced size
                self._open_orders[order.instrument][order.id] = order

        order_notional = order.size * reference_price * order.HCF
        margin_required = self._calculate_margin(order_notional)

        if margin_required < self._margin_available or order.reduce_only:
            # Order can be filled
            if order.order_type == "limit":
                # Limit order, use limit price for execution
                fill_price = order.order_limit_price

            elif order.order_type == "market":
                # Market order, trade through the book using reference size
                fill_price = self._trade_through_book(
                    instrument=order.instrument,
                    direction=order.direction,
                    size=order.size,
                    reference_price=reference_price,
                    precision=order.price_precision,
                )
            else:
                # Unrecognised order type
                raise Exception(f"Unrecognised order type: {order.order_type}")

            # Fill order
            self._fill_order(
                last_price=reference_price,
                order=order,
                fill_price=fill_price,
                fill_time=fill_time,
            )

        else:
            # Cancel order
            cancel_reason = (
                "Insufficient margin to fill order "
                + f"(${margin_required} required, ${self._margin_available} "
                + "available)."
            )
            self.cancel_order(
                order_id=order.id, reason=cancel_reason, timestamp=fill_time
            )

    def _modify_position(self, trade: Trade, reduce_only: bool):
        """Modifies the position in a position."""
        if trade.instrument in self._positions:
            # Instrument already has a position
            price_precision = self._positions[trade.instrument].price_precision
            starting_net_position = self._positions[trade.instrument].net_position

            if reduce_only:
                # Make sure the trade can only reduce (not swap) the position
                trade.size = min(
                    trade.size,
                    abs(self._positions[trade.instrument].net_position),
                )

                if trade.direction == np.sign(starting_net_position):
                    # The reduce order is on the wrong side, cancel the fill
                    del self._fills[-1]
                    return

            # Update the position with the trade
            self._positions[trade.instrument]._update_with_fill(
                trade=trade,
            )
            new_net_position = self._positions[trade.instrument].net_position

            # Check if position has been reduced
            if np.sign(new_net_position - starting_net_position) != np.sign(
                starting_net_position
            ):
                # Update account with position pnl
                units_reduced = min(
                    abs(new_net_position - starting_net_position),
                    abs(starting_net_position),
                )
                reduction_direction = np.sign(starting_net_position - new_net_position)
                pnl = (
                    reduction_direction
                    * units_reduced
                    * (
                        trade.fill_price
                        - self._positions[trade.instrument]._prev_avg_price
                    )
                )
                self._adjust_balance(pnl)

                # Update realised PnL metrics
                if np.sign(starting_net_position) > 0:
                    # Long position reduced
                    self._long_realised_pnl += pnl
                else:
                    # Short position reduced
                    self._short_realised_pnl += pnl

            # Check if position is zero
            if round(new_net_position, price_precision) == 0:
                # Move to closed positions (and add exit time)
                popped_position = self._positions.pop(trade.instrument)
                popped_position.exit_time = trade.fill_time
                popped_position.exit_price = trade.fill_price
                if trade.instrument in self._closed_positions:
                    # Append
                    self._closed_positions[trade.instrument].append(popped_position)
                else:
                    # Create new entry
                    self._closed_positions[trade.instrument] = [popped_position]

            elif np.sign(self._positions[trade.instrument].net_position) != np.sign(
                starting_net_position
            ):
                # Position has swapped sides
                pass

        else:
            # Create new position
            self._positions[trade.instrument] = Position._from_fill(
                trade=trade,
            )

    def _fill_order(
        self,
        last_price: float,
        fill_price: float,
        fill_time: datetime,
        order: Order = None,
        liquidation_order: bool = False,
    ) -> None:
        """Marks an order as filled and records the trade as a Fill.

        Parameters
        ----------
        fill_price : float
            The fill price.
        fill_time : datetime
            The time at which the order is filled.
        order : Order, optional
            The order to fill. The default is None, in which case the arguments
            below must be specified.
        liquidation_order : bool, optional
            A flag whether this is a liquidation order from the broker.
        """
        if not liquidation_order:
            # Filling an order changes its status to 'filled'
            self._move_order(
                order=order,
                from_dict="_open_orders",
                to_dict="_filled_orders",
                new_status="filled",
            )

        # Infer attributes from provided order
        instrument = order.instrument
        order_price = order.order_price
        order_time = order.order_time
        order_size = order.size
        order_type = order.order_type
        direction = order.direction
        order_id = order.id
        HCF = order.HCF
        fill_price = round(fill_price, order.price_precision)

        # Check for SL
        if order.stop_loss is not None:
            # Create SL order
            sl_order = Order(
                instrument=order.instrument,
                direction=-order.direction,
                size=abs(order.size),
                order_type="stop",
                order_stop_price=round(order.stop_loss, order.price_precision),
                reduce_only=True,
                id=self._get_new_order_id(),
                parent_order=order.id,
                status="open",
                order_time=fill_time,
                order_price=fill_price,
            )
            # Add to open orders
            try:
                self._open_orders[sl_order.instrument][sl_order.id] = sl_order
            except KeyError:
                self._open_orders[sl_order.instrument] = {sl_order.id: sl_order}

            # Add to map
            self._order_id_instrument[sl_order.id] = sl_order.instrument

        # Check for TP
        if order.take_profit is not None:
            # Create TP order
            tp_order = Order(
                instrument=order.instrument,
                direction=-order.direction,
                size=abs(order.size),
                order_type="limit",
                order_limit_price=round(order.take_profit, order.price_precision),
                reduce_only=True,
                id=self._get_new_order_id(),
                parent_order=order.id,
                status="open",
                price_precision=order.price_precision,
                size_precision=order.size_precision,
                order_time=fill_time,
                order_price=fill_price,
            )
            # Add to open orders
            try:
                self._open_orders[tp_order.instrument][tp_order.id] = tp_order
            except KeyError:
                self._open_orders[tp_order.instrument] = {tp_order.id: tp_order}

            # Add to map
            self._order_id_instrument[tp_order.id] = tp_order.instrument

        # Link SL to TP OCO style
        if order.stop_loss is not None and order.take_profit is not None:
            tp_order.OCO.append(sl_order.id)
            sl_order.OCO.append(tp_order.id)

        # Charge trading fees
        commission = self._calculate_commissions(
            price=fill_price, units=order_size, HCF=HCF, order_type=order_type
        )
        self._adjust_balance(-commission, latest_time=fill_time)

        # Create Trade and append to fills
        # Note that this object may be modified by _modify_position
        trade = Trade(
            instrument=instrument,
            order_price=order_price,
            order_time=order_time,
            size=order_size,
            last_price=last_price,
            fill_time=fill_time,
            fill_price=fill_price,
            fill_direction=direction,
            fee=commission,
            id=self._get_new_fill_id(),
            order_id=order_id,
            order_type=order_type,
            _price_precision=order.price_precision,
            _size_precision=order.size_precision,
        )
        self._fills.append(trade)

        # Check OCO orders
        for order_id in order.OCO:
            self.cancel_order(
                order_id=order_id,
                reason="Linked order cancellation.",
                timestamp=fill_time,
            )

        # Print fill to console
        if self._verbosity > 0:
            id_str = order_id if order_id is not None else ""
            side = "(Buy)" if direction > 0 else "(Sell)"
            fill_str = (
                f"{fill_time}: Order {id_str} filled: {order_size} "
                + f"units of {instrument} @ {fill_price} {side}"
            )
            print(fill_str)

        # Update position with fill
        self._modify_position(trade=trade, reduce_only=order.reduce_only)

    def _move_order(
        self,
        order: Order,
        from_dict: str = "_open_orders",
        to_dict: str = "_filled_orders",
        new_status: str = "filled",
    ) -> None:
        """Moves an order from the from_dict to the to_dict."""
        order.status = new_status
        from_dict = getattr(self, from_dict)[order.instrument.get('token')]
        to_dict = getattr(self, to_dict)
        popped_item = from_dict.pop(order.id)
        try:
            to_dict[order.instrument.get('token')][order.id] = popped_item
        except KeyError:
            to_dict[order.instrument.get('token')] = {order.id: popped_item}

<<<<<<< HEAD
=======
    def _move_isolated_position(
        self,
        trade: IsolatedPosition,
        from_dict: str = None,
        to_dict: str = "_open_iso_pos",
        new_status="open",
    ) -> None:
        """Moves an isolated position from the from_dict to the to_dict."""
        trade.status = new_status
        to_dict = getattr(self, to_dict)
        if from_dict is not None:
            # From dict exists, pop trade from it
            from_dict = getattr(self, from_dict)[trade.instrument.get('token')]
            popped_item = from_dict.pop(trade.id)

        else:
            # Use trade directly
            popped_item = trade

        # Make the move
        try:
            to_dict[trade.instrument.get('token')][trade.id] = popped_item
        except KeyError:
            to_dict[trade.instrument.get('token')] = {trade.id: popped_item}

    def _reduce_position(
        self,
        order: Order = None,
        exit_price: float = None,
        exit_time: datetime = None,
    ) -> None:
        """Reduces the position of the specified instrument using an order. If the
        order.size exceeds the net position, the entire existing position will be
        closed out.

        Parameters
        -----------

        Returns
        -------
        avg_exit_price : float
            The average execution price used when reducing the position.
        """
        # Assign reference price: use limit price for limit order, else market price
        reference_price = (
            order.order_limit_price
            if order.order_limit_price is not None
            else exit_price
        )

        # Get current position in instrument
        position = self.get_positions(order.instrument)

        # Modify existing trades until there are no more units to reduce
        units_to_reduce = min(
            abs(order.size), abs(position[order.instrument].net_position)
        )
        executed_prices = []
        executed_sizes = []
        while round(units_to_reduce, order.size_precision) > 0:
            # There are units to be reduced
            open_trades = self.get_isolated_positions(order.instrument)
            # TODO - issue when a margin call happens during this process,
            # and the open_trades dict is no longer truthful. Need to review
            # margin call process, as reducing should not increase margin
            # requirements
            for trade_id, trade in open_trades.items():
                if trade.direction != order.direction:
                    # Reduce this trade
                    if units_to_reduce >= trade.size:
                        # Entire trade must be closed
                        exit_price = self._close_isolated_position(
                            trade=trade,
                            exit_price=reference_price,
                            exit_time=exit_time,
                            order_type=order.order_type,
                        )

                        # Update units_to_reduce
                        units_to_reduce -= abs(trade.size)
                        executed_prices.append(exit_price)
                        executed_sizes.append(trade.size)

                    elif units_to_reduce > 0:
                        # Partially close trade (0 < units_to_reduce < trade.size)
                        exit_price = self._reduce_isolated_position(
                            trade=trade,
                            units=units_to_reduce,
                            exit_price=reference_price,
                            exit_time=exit_time,
                            order_type=order.order_type,
                        )

                        # Update units_to_reduce
                        executed_prices.append(exit_price)
                        executed_sizes.append(units_to_reduce)
                        units_to_reduce = 0

        avg_exit_price = sum(
            [
                executed_sizes[i] * executed_prices[i]
                for i in range(len(executed_prices))
            ]
        ) / sum(executed_sizes)
        return avg_exit_price

    def _reduce_isolated_position(
        self,
        trade: IsolatedPosition,
        units: float,
        exit_price: float = None,
        exit_time: datetime = None,
        order_type: str = "market",
    ) -> None:
        """Splits an isolated position into two, to reduce it by a fractional
        amount. The original ID remains, but the size is reduced. The portion
        that gets closed is assigned a new ID.

        Returns
        -------
        exit_price : float
            The execution price used to reduce the isolated position.
        """
        # Create new trade for the amount to be reduced
        partial_trade = IsolatedPosition._split(trade, units)
        partial_trade_id = self._get_new_trade_id()
        partial_trade.id = partial_trade_id

        # Add partial trade to open trades, then immediately close it
        self._open_iso_pos[trade.instrument][partial_trade_id] = partial_trade
        exit_price = self._close_isolated_position(
            trade=partial_trade,
            exit_price=exit_price,
            exit_time=exit_time,
            order_type=order_type,
        )

        # Keep track of partial trade id instrument for reference
        self._trade_id_instrument[partial_trade_id] = trade.instrument

        return exit_price

    def _close_isolated_position(
        self,
        trade: IsolatedPosition,
        exit_price: float = None,
        exit_time: datetime = None,
        order_type: str = "market",
    ) -> None:
        """Closes an isolated position by ID.

        Parameters
        ----------
        trade_id : int, optional
            The trade id. The default is None.
        exit_price : float, optional
            The trade exit price. If none is provided, the market price
            will be used. The default is None.
        exit_time : datetime, optional
            The trade exit time. The default is None.
        order_type : str, optional
            The order type used to calculate commissions. The default
            is 'market'.

        Returns
        -------
        exit_price : float
            The price executed for the closeout of the isolated position.
        """
        fill_price = trade.fill_price
        size = trade.size
        direction = trade.direction

        reference_price = exit_price if exit_price is not None else trade.last_price
        if order_type == "limit":
            # Limit order, use exit price provided
            exit_price = reference_price

        else:
            # Trade through book, exit price provided as reference for midprice
            exit_price = self._trade_through_book(
                instrument=trade.instrument,
                direction=-direction,
                size=size,
                reference_price=reference_price,
                precision=trade.price_precision,
            )

        # Update portfolio with profit/loss
        pnl = direction * size * (float(exit_price) - float(fill_price)) * trade.HCF

        # Update trade closure attributes
        trade.profit = pnl
        trade.balance = self._equity
        trade.exit_price = exit_price
        # trade.fees = commission
        trade.exit_time = exit_time if exit_time is not None else trade.last_time

        # Add trade to closed positions
        self._move_isolated_position(
            trade,
            from_dict="_open_iso_pos",
            to_dict="_closed_iso_pos",
            new_status="closed",
        )

        # Update account with position pnl
        self._adjust_balance(pnl)

        return exit_price

>>>>>>> 384bda01
    def _trade_through_book(
        self,
        instrument: str,
        direction: int,
        size: float,
        reference_price: float = None,
        precision: int = None,
    ) -> float:
        """Returns an average fill price by filling an order through
        the orderbook.

        Parameters
        -----------
        instrument : str
            The instrument to fetch the orderbook for.
        direction : int
            The direction of the trade (1 for long, -1 for short). Used
            to specify either bid or ask prices.
        size : float
            The size of the trade.
        reference_price : float, optional
            The reference price to use if artificially creating an
            orderbook.
        precision : dict, optional
            The precision to use for rounding prices. The default
            is None.
        """
        # Get order book
        book = self.get_orderbook(instrument, reference_price)
        # # Work through the order book
        # units_to_fill = size
        # side = "bid" if direction < 0 else "ask"
        # fill_prices = []
        # fill_sizes = []
        # level_no = 0
        # while units_to_fill > 0:
        #
        #     # Consume liquidity
        #     level = getattr(book, side).iloc[level_no]
        #     units_consumed = min(units_to_fill, float(level["size"]))
        #     fill_prices.append(float(level["price"]))
        #     fill_sizes.append(units_consumed)
        #
        #     # Iterate
        #     level_no += 1
        #     units_to_fill -= units_consumed
        #
        # avg_fill_price = sum(
        #     [fill_sizes[i] * fill_prices[i] for i in range(len(fill_prices))]
        # ) / sum(fill_sizes)
        avg_fill_price = book['midprice']

        # Apply slippage function
        if not self._paper_trading:
            # Currently backtesting - apply slippage function to fill price
            slippage_model = self._slippage_models.setdefault(
                instrument,
                self._default_slippage_model,
            )
            slippage_pc = slippage_model(size)
            avg_fill_price *= 1 + direction * slippage_pc

        if precision is not None:
            # Round price to precision
            avg_fill_price = round(avg_fill_price, precision)

        return avg_fill_price

    def _calculate_commissions(
        self,
        price: float,
        units: float = None,
        HCF: float = 1,
        order_type: str = "market",
    ) -> float:
        """Calculates trade commissions."""
        # Get appropriate commission value
        commission_val = (
            self._taker_commission if order_type == "market" else self._maker_commission
        )

        if self._commission_scheme == "percentage":
            # Commission charged as percentage of trade value
            trade_value = abs(units) * float(price) * HCF
            commission = (commission_val / 100) * trade_value

        elif self._commission_scheme == "fixed_per_unit":
            # Fixed commission per unit traded
            commission = commission_val * units

        elif self._commission_scheme == "flat":
            # Flat commission value per trade
            commission = commission_val

        return commission

    def _adjust_balance(self, amount: float, latest_time: datetime = None) -> None:
        """Adjusts the balance of the account."""
        self._equity += amount
        self._update_margin(latest_time=latest_time)

    def _make_deposit(self, deposit: float) -> None:
        """Adds deposit to account balance and NAV."""
        self._equity += deposit
        self._NAV += deposit
        self._update_margin()

    def _calculate_margin(self, position_value: float) -> float:
        """Calculates margin required to take a position with the
        available leverage of the account.
        """
        margin = position_value / self._leverage
        return margin

    def _update_margin(
        self, instrument: str = None, latest_time: datetime = None
    ) -> None:
        """Updates the margin available in the account."""
        # TODO - only update with instrument
        margin_used = 0
        floating_pnl = 0
        open_interest = 0

        positions = self.get_positions()
        long_exposure = 0
        short_exposure = 0
        long_upnl = 0
        short_upnl = 0
        for instrument, position in positions.items():
            margin_used += self._calculate_margin(position.notional)
            floating_pnl += position.pnl
            open_interest += position.notional

            if position.direction > 0:
                long_upnl += position.pnl
                long_exposure += position.notional
            else:
                short_upnl += position.pnl
                short_exposure += position.notional

        # Update unrealised PnL
        self._long_unrealised_pnl = long_upnl
        self._short_unrealised_pnl = short_upnl
        self._long_exposure = long_exposure
        self._short_exposure = short_exposure
        self._floating_pnl = floating_pnl

        # Update margin available
        self._margin_available = self._NAV - margin_used

        # Update open interest
        self._open_interest = open_interest

        # Check for margin call
        if (
            self._leverage > 1
            and self._margin_available / self._NAV < self._margin_closeout
            and not self._margin_calling
        ):
            # Margin call - close all positions
            self._margin_calling = True
            if self._verbosity > 0:
                print("MARGIN CALL: closing all positions.")
            positions = self.get_positions()
            for instrument, position in positions.items():
                last_price = position.last_price
                self._margin_call(instrument, latest_time, last_price)

            # Reset margin call flag
            self._margin_calling = False

    def _get_new_order_id(self):
        self._last_order_id += 1
        return self._last_order_id

    def _get_new_trade_id(self):
        self._last_trade_id += 1
        return self._last_trade_id

    def _get_new_fill_id(self):
        self._last_fill_id += 1
        return self._last_fill_id

    def _margin_call(self, instrument: str, latest_time: datetime, latest_price: float):
        """Closes the open position of the instrument."""
        # Construct full position closeout market order
        position = self.get_positions(instrument=instrument)[instrument]
        size = abs(position.net_position)
        direction = np.sign(position.net_position)
        ref_time = latest_time
        ref_price = latest_price
        ref_id = self._get_new_order_id()
        closeout_order = Order(
            instrument=instrument,
            order_price=ref_price,
            order_time=ref_time,
            direction=-direction,
            size=size,
            order_type="market",
            id=ref_id,
            HCF=1,
        )

        # Fire the order
        fill_price = self._trade_through_book(
            instrument=instrument,
            direction=-direction,
            size=size,
            reference_price=latest_price,
        )
        self._fill_order(
            last_price=latest_price,
            fill_price=fill_price,
            fill_time=ref_time,
            order=closeout_order,
            liquidation_order=True,
        )

    def _add_orders_to_book(self, instrument, orderbook):
        """Adds local orders to the orderbook."""
        # TODO - implement
        orders = self.get_orders(instrument)
        for order in orders:
            if order.order_type == "limit":
                side = "bids" if order.direction > 0 else "asks"

                # Add to the book
                orderbook[side]

        return orderbook

    @staticmethod
    def _zero_slippage_model(*args, **kwargs):
        "Returns zero slippage."
        return 0

    def _save_state(self):
        """Pickles the current state of the broker."""
        try:
            # Remove old picklefile (if it exists)
            os.remove(self._picklefile)
        except:
            pass

        with open(self._picklefile, "wb") as file:
            pickle.dump(self, file)

    def _load_state(self):
        """Loads the state of the broker from a pickle."""
        verbosity = self._verbosity
        try:
            with open(self._picklefile, "rb") as file:
                state = pickle.load(file)

            # Overwrite present state from pickle
            for key, item in state.__dict__.items():
                self.__dict__[key] = item

            if verbosity > 0:
                print("Virtual broker state loaded from pickle.")
        except:
            print("Failed to load virtual broker state.")

    def _public_trade(self, instrument: str, trade: dict):
        """Uses a public trade to update virtual orders."""
        # TODO - use a Trade object
        trade_direction = trade["direction"]
        trade_price = trade["price"]
        trade_size = trade["size"]
        trade_time = trade["time"]

        trade_units_remaining = trade_size
        open_orders = self.get_orders(instrument).copy()
        for order_id, order in open_orders.items():
            if order.order_type == "limit":
                if order.direction != trade_direction:
                    # Buy trade for sell orders, Sell trade for buy orders
                    order_price = Decimal(str(order.order_limit_price)).quantize(
                        Decimal(str(trade_price))
                    )
                    if trade_price == order_price and trade_units_remaining > 0:
                        # Fill as much as possible
                        trade_units_consumed = min(trade_units_remaining, order.size)
                        self._process_order(
                            order=order,
                            fill_time=trade_time,
                            reference_price=order.order_limit_price,
                            trade_size=trade_units_consumed,
                        )

                        # Update trade_units_remaining
                        trade_units_remaining -= trade_units_consumed<|MERGE_RESOLUTION|>--- conflicted
+++ resolved
@@ -5,14 +5,6 @@
 import pandas as pd
 from decimal import Decimal
 from typing import Callable
-<<<<<<< HEAD
-from autotrader.autodata import AutoData
-from datetime import date, datetime, timezone
-from autotrader.utilities import get_data_config
-from autotrader.brokers.broker import AbstractBroker
-from autotrader.brokers.broker_utils import OrderBook, BrokerUtils
-from autotrader.brokers.trading import Order, IsolatedPosition, Position, Trade
-=======
 from datetime import date, datetime
 import pytz
 import logging
@@ -22,7 +14,6 @@
 from autotrader_custom_repo.AutoTrader.autotrader.utilities import get_data_config
 from autotrader_custom_repo.AutoTrader.autotrader.brokers.broker_utils import BrokerUtils
 from autotrader_custom_repo.AutoTrader.autotrader.brokers.trading import Order, IsolatedPosition, Position, Trade
->>>>>>> 384bda01
 
 
 class Broker(AbstractBroker):
@@ -561,9 +552,7 @@
         # Return a copy to prevent unintended manipulation
         return trades_dict.copy()
 
-<<<<<<< HEAD
-    def get_positions(self, instrument: str = None) -> dict:
-=======
+
     def get_isolated_positions(
         self, instrument: str = None, status: str = "open", **kwargs
     ):
@@ -609,7 +598,6 @@
         return self._open_iso_pos[instrument][trade_ID]
 
     def get_positions(self, instrument: str = None,  **kwargs) -> dict:
->>>>>>> 384bda01
         """Returns the positions held by the account, sorted by
         instrument.
 
@@ -629,7 +617,7 @@
         net_position: refers to the number of units held in the position.
 
         """
-<<<<<<< HEAD
+
         if instrument:
             # Instrument provided
             if instrument in self._positions:
@@ -638,7 +626,7 @@
                 return {}
         else:
             return self._positions.copy()
-=======
+
         if isinstance(instrument, list):
             # instrument provided
             instruments = instrument
@@ -712,7 +700,7 @@
                 open_positions[instrument.get('token')] = instrument_position
 
         return open_positions.copy()
->>>>>>> 384bda01
+
 
     def get_margin_available(self) -> float:
         """Returns the margin available on the account."""
@@ -723,7 +711,6 @@
         # Get public orderbook
         if self._paper_trading:
             # Papertrading, try get realtime orderbook
-<<<<<<< HEAD
             try:
                 orderbook = self.autodata.L2(
                     instrument, spread_units=self._spread_units, spread=self._spread
@@ -739,40 +726,6 @@
                     midprice=midprice,
                 )
 
-=======
-            # orderbook = self._autodata.L2(
-            #     instrument, spread_units=self._spread_units, spread=self._spread
-
-            logging.info(f"Getting Orderbook for instruments {instrument}")
-
-            api_url = "http://127.0.0.1:8000/quotes"
-            instrument_info = {
-                "instrument": instrument['instrument_code'],
-                "exchange": instrument['exchange'],
-                "product": instrument['product'],
-                "expiry": instrument['expiry'],
-                "strike": instrument['strike'],
-                "right": instrument['right']
-            }
-            response = requests.post(api_url, json=instrument_info)
-            json_response = json.loads(response.content)
-            quote_response = json_response['Success'][0]
-            bid = quote_response['best_bid_price']
-            ask = quote_response['best_offer_price']
-            bid_quantity = quote_response['best_bid_quantity']
-            ask_quantity= quote_response['best_offer_quantity']
-            spread = float(ask) - float(bid)
-            midprice = (float(ask) + float(bid)) / 2
-
-            orderbook = {
-                "bid" : bid,
-                "ask" : ask,
-                "bid_quantity" : bid_quantity,
-                "ask_quantity" : ask_quantity,
-                "spread": spread,
-                "midprice": midprice
-            }
->>>>>>> 384bda01
         else:
             # Backtesting, use local pseudo-orderbook
             orderbook = self.autodata._local_orderbook(
@@ -1364,8 +1317,6 @@
         except KeyError:
             to_dict[order.instrument.get('token')] = {order.id: popped_item}
 
-<<<<<<< HEAD
-=======
     def _move_isolated_position(
         self,
         trade: IsolatedPosition,
@@ -1577,7 +1528,6 @@
 
         return exit_price
 
->>>>>>> 384bda01
     def _trade_through_book(
         self,
         instrument: str,
