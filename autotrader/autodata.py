--- conflicted
+++ resolved
@@ -1,8 +1,5 @@
-<<<<<<< HEAD
-=======
 import logging
 from distutils.command.config import config
->>>>>>> 384bda01
 import os
 import time
 import redis
@@ -16,25 +13,19 @@
 import signal
 from typing import Union
 from decimal import Decimal
-<<<<<<< HEAD
-from autotrader.brokers.trading import Order
+from autotrader_custom_repo.AutoTrader.autotrader.brokers.trading import Order
 from concurrent.futures import ThreadPoolExecutor
 from datetime import datetime, timedelta, timezone
-from autotrader.brokers.broker_utils import OrderBook
-
+from autotrader_custom_repo.AutoTrader.autotrader.brokers.broker_utils import OrderBook
+import pickle, zlib
+from autotrader_custom_repo.AutoTrader.autotrader import kakfaConsumer
+
+data_df = pandas.DataFrame
 try:
     import ccxt
 except ImportError:
     pass
-=======
-from autotrader_custom_repo.AutoTrader.autotrader.brokers.trading import Order
-from datetime import datetime, timedelta, timezone
-from autotrader_custom_repo.AutoTrader.autotrader.brokers.broker_utils import OrderBook
-import pickle, zlib
-from autotrader_custom_repo.AutoTrader.autotrader import kakfaConsumer
->>>>>>> 384bda01
-
-data_df = pandas.DataFrame
+
 
 class AutoData:
     """AutoData class to retrieve price data.
@@ -1018,7 +1009,6 @@
                 + "valid for Yahoo Finance."
             )
 
-
         if count is not None and start_time is None and end_time is None:
             # Convert count to start and end dates (assumes end=now)
             end_time = datetime.now()
@@ -1031,12 +1021,10 @@
             tickers=instrument, start=start_time, end=end_time, interval=granularity
         )
 
-<<<<<<< HEAD
+
         # Remove excess data
         if count is not None and start_time is None and end_time is None:
             data = data.tail(count)
-=======
->>>>>>> 384bda01
 
         if data.index.tzinfo is None:
             # Data is naive, add UTC timezone
