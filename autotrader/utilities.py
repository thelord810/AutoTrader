--- conflicted
+++ resolved
@@ -669,7 +669,6 @@
         else:
             # Download data
             multi_data = {}
-<<<<<<< HEAD
             data_func = getattr(self.get_data, self.feed.lower())
             if self.portfolio:
                 # Portfolio strategy
@@ -692,34 +691,25 @@
                 granularities = self.strategy_params['granularity'].split(',')
                 data_key = granularities[0]
                 for granularity in granularities:
-                    data = data_func(self.instrument, granularity=granularity, 
-                                     count=self.strategy_params['period'], 
-                                     start_time=self.data_start,
-                                     end_time=self.data_end)
-                    multi_data[granularity] = data
-=======
-            for granularity in self.strategy_params['granularity'].split(','):
-                data_func = getattr(self.get_data, self.feed.lower())
-                if self.feed.lower()=="icici":
-                    extra_attributes = {"exchange": self.strategy_params['exchange'],
-                                         "product": self.strategy_params['product'],
-                                         "expiry": self.strategy_params['expiry'],
-                                         "option_type": self.strategy_params['option_type'],
-                                         "strike": self.strategy_params['strike'],
-                                        "start_date": self.strategy_params['start_time'],
-                                        "end_date": self.strategy_params['end_time']
-                                        }
-
-                    data = data_func(self.instrument, granularity=granularity,
-                                     count=self.strategy_params['period'],
-                                     start_time=self.data_start,
-                                     end_time=self.data_end, **extra_attributes)
-                else:
-                    data = data_func(self.instrument, granularity=granularity,
-                                     count=self.strategy_params['period'],
-                                     start_time=self.data_start,
-                                     end_time=self.data_end)
->>>>>>> bce06056
+                  if self.feed.lower()=="icici":
+                      extra_attributes = {"exchange": self.strategy_params['exchange'],
+                                           "product": self.strategy_params['product'],
+                                           "expiry": self.strategy_params['expiry'],
+                                           "option_type": self.strategy_params['option_type'],
+                                           "strike": self.strategy_params['strike'],
+                                          "start_date": self.strategy_params['start_time'],
+                                          "end_date": self.strategy_params['end_time']
+                                          }
+
+                      data = data_func(self.instrument, granularity=granularity,
+                                       count=self.strategy_params['period'],
+                                       start_time=self.data_start,
+                                       end_time=self.data_end, **extra_attributes)
+                  else:
+                      data = data_func(self.instrument, granularity=granularity,
+                                       count=self.strategy_params['period'],
+                                       start_time=self.data_start,
+                                       end_time=self.data_end)
                 
             # Take data as first element of multi-data
             data = multi_data[data_key]
