from glob import glob
import sys
import yaml
import pickle
import numpy as np
import pandas as pd
from datetime import datetime, timedelta


def read_yaml(file_path: str) -> dict:
    """Function to read and extract contents from .yaml file.

    Parameters
    ----------
    file_path : str
        The absolute filepath to the yaml file.

    Returns
    -------
    dict
        The loaded yaml file in dictionary form.
    """
    with open(file_path, "r") as f:
        return yaml.safe_load(f)


def write_yaml(data: dict, filepath: str) -> None:
    """Writes a dictionary to a yaml file.

    Parameters
    ----------
    data : dict
        The dictionary to write to yaml.
    filepath : str
        The filepath to save the yaml file.

    Returns
    -------
    None
        The data will be written to the filepath provided.
    """
    with open(filepath, "w") as outfile:
        yaml.dump(data, outfile, default_flow_style=False)


<<<<<<< HEAD
def get_broker_config(
    broker: str, global_config: dict = None, environment: str = "paper"
) -> dict:
    """Returns a broker configuration dictionary.
=======
def get_config(environment: str, global_config: dict, feed: str) -> dict:
    """Returns the configuration dictionary based on the requested
    environment.
>>>>>>> e1544dda

    Parameters
    ----------
    broker : str
        The name(s) of the broker/exchange. Specify multiple exchanges using
        comma separation.
    global_config : dict
        The global configuration dictionary.
    environment : str, optional
        The trading evironment ('demo' or 'real').

    """
    all_config = {}
    inputted_brokers = broker.lower().replace(" ", "").split(",")

    # Check global_config
    if global_config is None:
        try:
            global_config = read_yaml("config/keys.yaml")
        except:
            pass

    for broker in inputted_brokers:
        # Check for CCXT
        if broker.split(":")[0].lower() == "ccxt":
            broker_key = broker
            broker, exchange = broker.lower().split(":")
        elif broker.split(":")[0].lower() == "virtual":
            broker_key = ":".join(broker.split(":")[1:])
            broker = "virtual"
        else:
            broker_key = broker

        supported_brokers = ["oanda", "ib", "ccxt", "dydx", "virtual"]
        if broker.lower() not in supported_brokers:
            raise Exception(f"Unsupported broker: '{broker}'")

        if broker != "ccxt" and environment.lower() not in ["live", "paper"]:
            raise Exception("Trading environment must either be 'live' or 'paper'.")

        # Live trading
        if broker.lower() == "oanda":
            api_key = "LIVE" if environment.lower() == "live" else "PRACTICE"
            oanda_conf = global_config["OANDA"]

            # Initialise config dict
            config = {"PORT": oanda_conf["PORT"]}

            # Unpack
            if f"{api_key}_API" in oanda_conf:
                config["API"] = oanda_conf[f"{api_key}_API"]
            else:
                raise Exception(
                    f"Please define {api_key}_API in your "
                    + f"account configuration for {environment} trading."
                )

            if f"{api_key}_ACCESS_TOKEN" in oanda_conf:
                config["ACCESS_TOKEN"] = oanda_conf[f"{api_key}_ACCESS_TOKEN"]
            else:
                raise Exception(
                    f"Please define {api_key}_ACCESS_TOKEN in "
                    + f"your account configuration for {environment} trading."
                )

            config["ACCOUNT_ID"] = (
                oanda_conf["DEFAULT_ACCOUNT_ID"]
                if "custom_account_id" not in global_config
                else global_config["custom_account_id"]
            )

        elif broker.lower() == "ib":
            config = {
                "host": global_config["host"]
                if "host" in global_config
                else "127.0.0.1",
                "port": global_config["port"] if "port" in global_config else 7497,
                "clientID": global_config["clientID"]
                if "clientID" in global_config
                else 1,
                "account": global_config["account"]
                if "account" in global_config
                else "",
                "read_only": global_config["read_only"]
                if "read_only" in global_config
                else False,
            }

        elif broker.lower() == "dydx":
            try:
                eth_address = global_config["DYDX"]["ETH_ADDRESS"]
                eth_private_key = global_config["DYDX"]["ETH_PRIV_KEY"]
                config = {
                    "data_source": "dYdX",
                    "ETH_ADDRESS": eth_address,
                    "ETH_PRIV_KEY": eth_private_key,
                }
            except KeyError:
                raise Exception(
                    "Using dYdX for trading requires authentication via "
                    + "the global configuration. Please make sure you provide the "
                    + "following keys:\n ETH_ADDRESS: your ETH address "
                    + "\n ETH_PRIV_KEY: your ETH private key."
                    + "These must all be provided under the 'dYdX' key."
                )

        elif broker.lower() == "ccxt":
            try:
                config_data = global_config[broker_key.upper()]

                # Select config based on environment
                if environment.lower() in config_data:
                    config_data = config_data[environment.lower()]
                elif "mainnet" in config_data and environment.lower() == "live":
                    config_data = config_data["mainnet"]
                elif "testnet" in config_data and environment.lower() == "paper":
                    config_data = config_data["testnet"]

                api_key = config_data["api_key"] if "api_key" in config_data else None
                secret = config_data["secret"] if "secret" in config_data else None
                currency = (
                    config_data["base_currency"]
                    if "base_currency" in config_data
                    else "USDT"
                )
                sandbox_mode = False if environment.lower() == "live" else True
                config = {
                    "data_source": "ccxt",
                    "exchange": exchange,
                    "api_key": api_key,
                    "secret": secret,
                    "sandbox_mode": sandbox_mode,
                    "base_currency": currency,
                }
                other_args = {"options": {}, "password": None}
                for key, default_val in other_args.items():
                    if key in config_data:
                        config[key] = config_data[key]
                    else:
                        config[key] = default_val

            except KeyError:
                raise Exception(
                    "Using CCXT for trading requires authentication via "
                    + "the global configuration. Please make sure you provide the "
                    + "details in the following format:\n"
                    + "CCXT:EXCHANGE_NAME:\n"
                    + '  api_key: "xxxx" (the exchange-specific api key)\n'
                    + '  secret: "xxxx" (the exchange-specific api secret)\n'
                    + "  base_currency: USDT (your account's base currency)\n"
                )

        elif broker.lower() == "virtual":
            config = {}

        else:
            raise Exception(f"No configuration available for {broker}.")

        # Append to full config
        all_config[broker_key] = config

    # Check length
    if len(all_config) == 1:
        all_config = config

    return all_config


def get_data_config(feed: str, global_config: dict = None, **kwargs) -> dict:
    """Returns a configuration dictionary for AutoData.
    Parameters
    ----------
    global_config : dict
        The global configuration dictionary.
    feed : str
        The name of the data feed.
    """
    if feed is None:
        print("Please specify a data feed.")
        sys.exit(0)

    # Check for CCXT
    if feed.split(":")[0].lower() == "ccxt":
        feed, exchange = feed.lower().split(":")

<<<<<<< HEAD
    # Check feed
    supported_feeds = ["oanda", "ib", "ccxt", "dydx", "yahoo", "local", "none"]
    if feed.lower() not in supported_feeds:
        raise Exception(f"Unsupported data feed: '{feed}'")

    # Check global_config
    if global_config is None:
        try:
            global_config = read_yaml("config/keys.yaml")
        except:
            pass

    # Check for required authentication
    auth_feeds = ["oanda", "ib"]
    if feed.lower() in auth_feeds and global_config is None:
        raise Exception(
            f"Data feed '{feed}' requires authentication. "
            + "Please provide authentication details in the global config."
        )

    # Construct configuration dict
    config = {"data_source": feed.lower()}

    if feed.lower() == "oanda":
        environment = kwargs["environment"] if "environment" in kwargs else "paper"
        api_key = "LIVE" if environment.lower() == "live" else "PRACTICE"
        oanda_conf = global_config["OANDA"]

        # Unpack
        if f"{api_key}_API" in oanda_conf:
            config["API"] = oanda_conf[f"{api_key}_API"]
        else:
            raise Exception(
                f"Please define {api_key}_API in your "
                + f"account configuration for {environment} trading."
            )

        if f"{api_key}_ACCESS_TOKEN" in oanda_conf:
            config["ACCESS_TOKEN"] = oanda_conf[f"{api_key}_ACCESS_TOKEN"]
        else:
            raise Exception(
                f"Please define {api_key}_ACCESS_TOKEN in "
                + f"your account configuration for {environment} trading."
            )

        config["PORT"] = oanda_conf["PORT"]
        config["ACCOUNT_ID"] = (
            oanda_conf["DEFAULT_ACCOUNT_ID"]
            if "custom_account_id" not in global_config
            else global_config["custom_account_id"]
        )

    elif feed.lower() == "ib":
        config["host"] = (
            global_config["host"] if "host" in global_config else "127.0.0.1"
        )
        config["port"] = global_config["port"] if "port" in global_config else 7497
        config["clientID"] = (
            global_config["clientID"] if "clientID" in global_config else 1
        )
        config["account"] = (
            global_config["account"] if "account" in global_config else ""
        )
        config["read_only"] = (
            global_config["read_only"] if "read_only" in global_config else False
        )

    elif feed.lower() == "ccxt":
        # Try add authentication with global config
        if global_config is not None:
            environment = kwargs["environment"] if "environment" in kwargs else "paper"
            config = get_broker_config(
                broker=f"{feed.lower()}:{exchange}", environment=environment
            )
        else:
            config["exchange"] = exchange

    return config
=======
    Returns
    -------
    dict
        The AutoTrader configuration dictionary.
    """

    if environment.lower() == 'real':
        # Live trading
        if feed.upper() == 'COMMON':
            print("Using common data feed for live trading")
            data_source = 'local'
            config_dict = {'data_source': data_source}
        else:
            print("Unrecognised data feed. Please check config and retry.")

    else:
        # Paper trading
        if feed.upper() == 'COMMON':
            print("Using common data feed for Virtual trading")
            data_source = 'local'
            config_dict = {'data_source': data_source}
        else:
            raise Exception(f"Unrecognised data feed: '{feed}'. " + \
                            "Please check global config and retry.")

    return config_dict
>>>>>>> e1544dda


def get_watchlist(index, feed):
    """Returns a watchlist of instruments.

    Notes
    ------
    The current implementation only support forex indices, with Oanda
    formatting.

    Examples
    --------
    >>> get_warchlist('forex:major')
        [Out]: list of major forex pairs
    """

    if len(index) == 0:
        print("\nArgument for scan missing. Please specify instrument/index to scan.")
        print("Try $ ./AutoTrader.py -h s for more help.\n")
        sys.exit(0)

<<<<<<< HEAD
    if index == "all":
        """Returns all currency pairs."""
        watchlist = [
            "EUR_USD",
            "USD_JPY",
            "GBP_USD",
            "AUD_USD",
            "USD_CAD",
            "USD_CHF",
            "NZD_USD",
            "EUR_GBP",
            "EUR_AUD",
            "EUR_CAD",
            "EUR_CHF",
            "EUR_JPY",
            "EUR_NZD",
            "GBP_JPY",
            "GBP_AUD",
            "GBP_CAD",
            "GBP_CHF",
            "GBP_NZD",
            "AUD_CAD",
            "AUD_CHF",
            "AUD_JPY",
            "AUD_NZD",
            "CAD_CHF",
            "CAD_JPY",
            "CHF_JPY",
            "NZD_CHF",
            "NZD_JPY",
        ]

    elif index == "major":
        """Returns major currency pairs."""
        if feed.lower() == "oanda":
            watchlist = [
                "EUR_USD",
                "USD_JPY",
                "GBP_USD",
                "AUD_USD",
                "USD_CAD",
                "USD_CHF",
                "NZD_USD",
            ]

        elif feed.lower() == "yahoo":
            watchlist = [
                "EURUSD=X",
                "USDJPY=X",
                "GBPUSD=X",
                "AUDUSD=X",
                "USDCAD=X",
                "USDCHF=X",
                "NZDUSD=X",
            ]

    elif index == "minor":
        """Returns minor currency pairs."""

        if feed.lower() == "oanda":
            watchlist = [
                "EUR_GBP",
                "EUR_AUD",
                "EUR_CAD",
                "EUR_CHF",
                "EUR_JPY",
                "EUR_NZD",
                "GBP_JPY",
                "GBP_AUD",
                "GBP_CAD",
                "GBP_CHF",
                "GBP_NZD",
                "AUD_CAD",
                "AUD_CHF",
                "AUD_JPY",
                "AUD_NZD",
                "CAD_CHF",
                "CAD_JPY",
                "CHF_JPY",
                "NZD_CHF",
                "NZD_JPY",
            ]

        elif feed.lower() == "yahoo":
            watchlist = [
                "EURGBP=X",
                "EURAUD=X",
                "EURCAD=X",
                "EURCHF=X",
                "EURJPY=X",
                "EURNZD=X",
                "GBPJPY=X",
                "GBPAUD=X",
                "GBPCAD=X",
                "GBPCHF=X",
                "GBPNZD=X",
                "AUDCAD=X",
                "AUDCHF=X",
                "AUDJPY=X",
                "AUDNZD=X",
                "CADCHF=X",
                "CADJPY=X",
                "CHFJPY=X",
                "NZDCHF=X",
                "NZDJPY=X",
            ]

    elif index == "exotic":
        """Returns exotic currency pairs."""
        watchlist = ["EUR_TRY", "USD_HKD", "JPY_NOK", "NZD_SGD", "GBP_ZAR", "AUD_MXN"]
=======
    if index == 'all':
        ''' Returns all currency pairs. '''
        watchlist = ['EUR_USD', 'USD_JPY', 'GBP_USD', 'AUD_USD',
                     'USD_CAD', 'USD_CHF', 'NZD_USD', 'EUR_GBP',
                     'EUR_AUD', 'EUR_CAD', 'EUR_CHF', 'EUR_JPY',
                     'EUR_NZD', 'GBP_JPY', 'GBP_AUD', 'GBP_CAD',
                     'GBP_CHF', 'GBP_NZD', 'AUD_CAD', 'AUD_CHF',
                     'AUD_JPY', 'AUD_NZD', 'CAD_CHF', 'CAD_JPY',
                     'CHF_JPY', 'NZD_CHF', 'NZD_JPY']

    elif index == 'major':
        ''' Returns major currency pairs. '''
        if feed.lower() == 'oanda':
            watchlist = ['EUR_USD', 'USD_JPY', 'GBP_USD', 'AUD_USD',
                         'USD_CAD', 'USD_CHF', 'NZD_USD']

        elif feed.lower() == 'yahoo':
            watchlist = ['EURUSD=X', 'USDJPY=X', 'GBPUSD=X', 'AUDUSD=X',
                         'USDCAD=X', 'USDCHF=X', 'NZDUSD=X']

    elif index == 'minor':
        ''' Returns minor currency pairs. '''

        if feed.lower() == 'oanda':
            watchlist = ['EUR_GBP', 'EUR_AUD', 'EUR_CAD', 'EUR_CHF',
                         'EUR_JPY', 'EUR_NZD', 'GBP_JPY', 'GBP_AUD',
                         'GBP_CAD', 'GBP_CHF', 'GBP_NZD', 'AUD_CAD',
                         'AUD_CHF', 'AUD_JPY', 'AUD_NZD', 'CAD_CHF',
                         'CAD_JPY', 'CHF_JPY', 'NZD_CHF', 'NZD_JPY']

        elif feed.lower() == 'yahoo':
            watchlist = ['EURGBP=X', 'EURAUD=X', 'EURCAD=X', 'EURCHF=X',
                         'EURJPY=X', 'EURNZD=X', 'GBPJPY=X', 'GBPAUD=X',
                         'GBPCAD=X', 'GBPCHF=X', 'GBPNZD=X', 'AUDCAD=X',
                         'AUDCHF=X', 'AUDJPY=X', 'AUDNZD=X', 'CADCHF=X',
                         'CADJPY=X', 'CHFJPY=X', 'NZDCHF=X', 'NZDJPY=X']

    elif index == 'exotic':
        ''' Returns exotic currency pairs. '''
        watchlist = ['EUR_TRY', 'USD_HKD', 'JPY_NOK', 'NZD_SGD',
                     'GBP_ZAR', 'AUD_MXN']
>>>>>>> e1544dda

    elif index[3] == "_":
        watchlist = [index]

    else:
        print("Not supported.")
        sys.exit(0)

    return watchlist


def get_streaks(trade_summary):
<<<<<<< HEAD
    """Calculates longest winning and losing streaks from trade summary."""
    profit_list = trade_summary[trade_summary["status"] == "closed"].profit.values
=======
    """Calculates longest winning and losing streaks from trade summary.
    """
    profit_list = trade_summary[trade_summary['status'] == 'closed'].profit.values
>>>>>>> e1544dda
    longest_winning_streak = 1
    longest_losing_streak = 1
    streak = 1

    for i in range(1, len(profit_list)):
        if np.sign(profit_list[i]) == np.sign(profit_list[i - 1]):
            streak += 1

            if np.sign(profit_list[i]) > 0:
                # update winning streak
                longest_winning_streak = max(longest_winning_streak, streak)
            else:
                # Update losing
                longest_losing_streak = max(longest_losing_streak, streak)

        else:
            streak = 1

    return longest_winning_streak, longest_losing_streak


<<<<<<< HEAD
def unpickle_broker(picklefile: str = ".virtual_broker"):
    """Unpickles a virtual broker instance for post-processing."""
    with open(picklefile, "rb") as file:
        instance = pickle.load(file)
    return instance


class TradeAnalysis:
    """AutoTrader trade analysis class.
=======
class BacktestResults:
    """AutoTrader backtest results class.
>>>>>>> e1544dda

    Attributes
    ----------
    instruments_traded : list
        The instruments traded during the trading period.
    account_history : pd.DataFrame
        A timeseries history of the account during the trading period.
    holding_history : pd.DataFrame
        A timeseries summary of holdings during the trading period, by portfolio
        allocation fraction.
    isolated_position_history : pd.DataFrame
        A timeseries history of trades taken during the trading period.
    order_history : pd.DataFrame
        A timeseries history of orders placed during the trading period.
    open_isolated_positions : pd.DataFrame
        Positions which remained open at the end of the trading period.
    cancelled_orders : pd.DataFrame
<<<<<<< HEAD
        Orders which were cancelled during the trading period.
    trade_history : pd.DataFrame
        A history of all trades (fills) made during the trading period.

    """

    def __init__(self, broker, instrument: str = None):
        # Meta data
        self.brokers_used = None
        self.broker_results = None
=======
        Orders which were cancelled during the backtest.

    """

    def __init__(self, broker: Broker, instrument: str = None):

>>>>>>> e1544dda
        self.instruments_traded = None

        # Histories
        self.account_history = None
        self.isolated_position_history = None
        self.open_isolated_positions = None
        self.position_history = None
        self.order_history = None
        self.cancelled_orders = None
<<<<<<< HEAD
        self.trade_history = None

        # Perform analysis
        self.analyse_account(broker, instrument)

    def __str__(self):
        return "AutoTrader Trading Results"

    def __repr__(self):
        return "AutoTrader Trading Results"

    def analyse_account(
        self,
        broker,
        instrument: str = None,
    ) -> None:
        """Analyses trade account and creates summary of key details."""
        if not isinstance(broker, dict):
            # Single broker - create dummy dict
            broker_instances = {"broker": broker}
        else:
            # Multiple brokers passed in as dict
            broker_instances = broker

        # Process results from each broker instance
        broker_results = {}
        for broker_name, broker in broker_instances.items():
            # Construct trade and order summaries
            all_trades = {}
            for status in ["open", "closed"]:
                trades = broker.get_isolated_positions(status=status)
                all_trades.update(trades)

            all_orders = {}
            for status in ["pending", "open", "filled", "cancelled"]:
                orders = broker.get_orders(order_status=status)
                all_orders.update(orders)

            trades = TradeAnalysis.create_trade_summary(
                trades=all_trades, instrument=instrument, broker_name=broker_name
            )
            orders = TradeAnalysis.create_trade_summary(
                orders=all_orders, instrument=instrument, broker_name=broker_name
            )
            trade_history = TradeAnalysis.create_fill_summary(
                fills=broker._fills, broker_name=broker_name
            )

            account_history = pd.DataFrame(
                data={
                    "NAV": broker._NAV_hist,
                    "equity": broker._equity_hist,
                    "margin": broker._margin_hist,
                    "open_interest": broker._open_interest_hist,
                },
                index=broker._time_hist,
            )

            # Remove duplicates
            account_history = account_history[
                ~account_history.index.duplicated(keep="last")
            ]

            position_history = TradeAnalysis.create_position_history(
                trade_history=trade_history,
                account_history=account_history,
            )

            # Calculate drawdown
            account_history["drawdown"] = (
                account_history.NAV / account_history.NAV.cummax() - 1
            )

            # Save results for this broker instance
            broker_results[broker_name] = {
                "instruments_traded": list(orders.instrument.unique()),
                "account_history": account_history,
                "isolated_position_history": trades,
                "position_history": position_history,
                "order_history": orders,
                "open_isolated_positions": trades[trades.status == "open"],
                "cancelled_orders": orders[orders.status == "cancelled"],
                "trade_history": trade_history,
            }

        # Save all results
        self.broker_results = broker_results

        # Aggregate across broker instances
        self._aggregate_across_brokers(broker_results)

    @staticmethod
    def create_position_history(
        trade_history: pd.DataFrame,
        account_history: pd.DataFrame,
    ) -> pd.DataFrame:
        """Creates a history of positions held, recording number of units held
        at each timestamp.
        """
        # Use fills to reconstruct position history, in terms of units held
        instruments_traded = list(trade_history["instrument"].unique())

        position_histories = pd.DataFrame()
        for instrument in instruments_traded:
            instrument_trade_hist = trade_history[
                trade_history["instrument"] == instrument
            ]
            directional_trades = (
                instrument_trade_hist["direction"] * instrument_trade_hist["size"]
            )
            net_position_hist = round(directional_trades.cumsum(), 8)

            # Filter out duplicates
            net_position_hist = net_position_hist[
                ~net_position_hist.index.duplicated(keep="last")
            ]

            # Reindex to account history index
            net_position_hist = net_position_hist.reindex(
                index=account_history.index, method="ffill"
            ).fillna(0)

            # Save result
            position_histories[instrument] = net_position_hist

        # Eventually, using the price history, the value of the holding can be
        # tracked too, or maybe the change in value over the life of the
        # position

        return position_histories

    def _aggregate_across_brokers(self, broker_results):
        """Aggregates trading history across all broker instances."""
        brokers_used = []
        instruments_traded = []
        open_isolated_positions = pd.DataFrame()
        cancelled_orders = pd.DataFrame()
        isolated_position_history = pd.DataFrame()
        position_history = pd.DataFrame()
        order_history = pd.DataFrame()
        trade_history = pd.DataFrame()
        account_history = None
        for broker, results in broker_results.items():
            orders = results["order_history"]
            brokers_used.append(broker)

            # Append unique instruments traded
            unique_instruments = orders.instrument.unique()
            [
                instruments_traded.append(instrument)
                if instrument not in instruments_traded
                else None
                for instrument in unique_instruments
            ]

            # Aggregate account history
            if account_history is None:
                # Initialise
                account_history = results["account_history"]
            else:
                # Reindex each dataset
                original_index = results["account_history"].reindex(
                    index=account_history.index, method="ffill"
                )
                new_index = account_history.reindex(
                    index=results["account_history"].index, method="ffill"
                )
                if len(original_index) >= len(new_index):
                    # Use original index
                    account_history += original_index
                else:
                    # Use new index
                    account_history = new_index + results["account_history"]

            # Concatenate trades, orders and trade_history
            open_isolated_positions = pd.concat(
                [open_isolated_positions, results["open_isolated_positions"]]
            )
            cancelled_orders = pd.concat(
                [cancelled_orders, results["cancelled_orders"]]
            )
            isolated_position_history = pd.concat(
                [isolated_position_history, results["isolated_position_history"]]
            )
            order_history = pd.concat([order_history, results["order_history"]])
            trade_history = pd.concat([trade_history, results["trade_history"]])
            position_history = pd.concat(
                [position_history, results["position_history"]]
            )
=======
        self._bots = None  # TODO - implement

        self.analyse_backtest(broker, instrument)

    def __str__(self):
        return 'AutoTrader Backtest Results'

    def __repr__(self):
        return 'AutoTrader Backtest Results'

    def analyse_backtest(self, broker: Broker, instrument: str = None):
        """Analyses backtest and creates summary of key details.
        """
        # Construct trade and order summaries
        trades = BacktestResults.create_trade_summary(trades=broker.trades, instrument=instrument)
        orders = BacktestResults.create_trade_summary(orders=broker.orders, instrument=instrument)

        # Construct account history
        account_history = broker.account_history.copy()

        # Create history of holdings
        holdings = broker.holdings.copy()
        holding_history = pd.DataFrame(columns=list(orders.instrument.unique()),
                                       index=account_history.index)
        for i in range(len(holding_history)):
            try:
                holding_history.iloc[i] = holdings[i]
            except:
                pass
        holding_history.fillna(0, inplace=True)

        for col in holding_history.columns:
            holding_history[col] = holding_history[col] / account_history.NAV

        holding_history = holding_history[~holding_history.index.duplicated(keep='last')]
        holding_history['cash'] = 1 - holding_history.sum(1)

        account_history = account_history[~account_history.index.duplicated(keep='last')]
        account_history['drawdown'] = account_history.NAV / account_history.NAV.cummax() - 1
>>>>>>> e1544dda

        # Assign attributes
        self.brokers_used = brokers_used
        self.instruments_traded = instruments_traded
        self.account_history = account_history
<<<<<<< HEAD
        self.isolated_position_history = isolated_position_history
        self.position_history = position_history
        self.order_history = order_history
        self.open_isolated_positions = open_isolated_positions
        self.cancelled_orders = cancelled_orders
        self.trade_history = trade_history

    @staticmethod
    def create_fill_summary(fills: list, broker_name: str = None):
        """Creates a dataframe of fill history."""
        # Initialise lists
        fill_dict = {
            "order_time": [],
            "order_price": [],
            "order_type": [],
            "fill_time": [],
            "fill_price": [],
            "direction": [],
            "size": [],
            "fee": [],
            "instrument": [],
            "id": [],
            "order_id": [],
        }
        for fill in fills:
            fill_dict["order_time"].append(fill.order_time)
            fill_dict["order_price"].append(fill.order_price)
            fill_dict["fill_time"].append(fill.fill_time)
            fill_dict["fill_price"].append(fill.fill_price)
            fill_dict["direction"].append(fill.direction)
            fill_dict["size"].append(fill.size)
            fill_dict["fee"].append(fill.fee)
            fill_dict["instrument"].append(fill.instrument)
            fill_dict["id"].append(fill.id)
            fill_dict["order_id"].append(fill.order_id)
            fill_dict["order_type"].append(fill.order_type)

        fill_df = pd.DataFrame(data=fill_dict, index=fill_dict["fill_time"])
        fill_df["broker"] = broker_name

        return fill_df

    @staticmethod
    def create_trade_summary(
        trades: dict = None,
        orders: dict = None,
        instrument: str = None,
        broker_name: str = None,
    ) -> pd.DataFrame:
        """Creates a summary dataframe for trades and orders."""
        instrument = None if isinstance(instrument, list) else instrument
=======
        self.holding_history = holding_history
        self.trade_history = trades
        self.order_history = orders
        self.open_trades = trades[trades.status == 'open']
        self.cancelled_orders = orders[orders.status == 'cancelled']

    @staticmethod
    def create_trade_summary(trades: dict = None, orders: dict = None,
                             instrument: str = None) -> pd.DataFrame:
        """Creates backtest trade summary dataframe.
        """
        # TODO - index by ID
>>>>>>> e1544dda

        if trades is not None:
            iter_dict = trades
        else:
            iter_dict = orders

        iter_dict = {} if iter_dict is None else iter_dict

        product = []
        status = []
        ids = []
        times_list = []
        order_price = []
        size = []
        direction = []
        stop_price = []
        take_price = []

        if trades is not None:
            entry_time = []
            fill_price = []
            profit = []
            portfolio_balance = []
            exit_times = []
            exit_prices = []
            trade_duration = []
            fees = []

        for ID, item in iter_dict.items():
            product.append(item.instrument)
            status.append(item.status)
            ids.append(item.id)
            size.append(item.size)
            direction.append(item.direction)
            times_list.append(item.order_time)
            order_price.append(item.order_price)
            stop_price.append(item.stop_loss)
            take_price.append(item.take_profit)

        if trades is not None:
            for trade_id, trade in iter_dict.items():
                entry_time.append(trade.time_filled)
                fill_price.append(trade.fill_price)
                profit.append(trade.profit)
                portfolio_balance.append(trade.balance)
                exit_times.append(trade.exit_time)
                exit_prices.append(trade.exit_price)
                fees.append(trade.fees)
                if trade.status == "closed":
                    if type(trade.exit_time) == str:
                        exit_dt = datetime.strptime(
                            trade.exit_time, "%Y-%m-%d %H:%M:%S%z"
                        )
                        entry_dt = datetime.strptime(
                            trade.time_filled, "%Y-%m-%d %H:%M:%S%z"
                        )
                        trade_duration.append(
                            exit_dt.timestamp() - entry_dt.timestamp()
                        )
                    elif isinstance(trade.exit_time, pd.Timestamp):
                        trade_duration.append(
                            (trade.exit_time - trade.time_filled).total_seconds()
                        )
                    elif trade.exit_time is None:
                        # Weird edge case
                        trade_duration.append(None)
                    else:
<<<<<<< HEAD
                        trade_duration.append(
                            trade.exit_time.timestamp() - trade.time_filled.timestamp()
                        )
                else:
                    trade_duration.append(None)

            dataframe = pd.DataFrame(
                {
                    "instrument": product,
                    "status": status,
                    "ID": ids,
                    "order_price": order_price,
                    "order_time": times_list,
                    "fill_time": entry_time,
                    "fill_price": fill_price,
                    "size": size,
                    "direction": direction,
                    "stop_loss": stop_price,
                    "take_profit": take_price,
                    "profit": profit,
                    "balance": portfolio_balance,
                    "exit_time": exit_times,
                    "exit_price": exit_prices,
                    "trade_duration": trade_duration,
                    "fees": fees,
                },
                index=pd.to_datetime(entry_time),
            )

            # Fill missing values for balance
            dataframe.balance.fillna(method="ffill", inplace=True)

        else:
            dataframe = pd.DataFrame(
                {
                    "instrument": product,
                    "status": status,
                    "ID": ids,
                    "order_price": order_price,
                    "order_time": times_list,
                    "size": size,
                    "direction": direction,
                    "stop_loss": stop_price,
                    "take_profit": take_price,
                },
                index=pd.to_datetime(times_list),
            )

        dataframe = dataframe.sort_index()

        # Add broker name column
        dataframe["broker"] = broker_name

        # Filter by instrument
        if instrument is not None:
            dataframe = dataframe[dataframe["instrument"] == instrument]

        return dataframe

    def summary(self) -> dict:
        """Constructs a trading summary for printing."""
        # Initialise trade results dict
        trade_results = {}

        # Analyse account history
        if len(self.account_history) > 0:
            # The account was open for some nonzero time period
            starting_balance = self.account_history.equity[0]
            ending_balance = self.account_history.equity[-1]
            ending_NAV = self.account_history.NAV[-1]
            abs_return = ending_balance - starting_balance
            pc_return = 100 * abs_return / starting_balance
            floating_pnl = ending_NAV - ending_balance
            max_drawdown = min(self.account_history.drawdown)

            # Save results to dict
            trade_results["start"] = self.account_history.index[0]
            trade_results["end"] = self.account_history.index[-1]
            trade_results["starting_balance"] = starting_balance
            trade_results["ending_balance"] = ending_balance
            trade_results["ending_NAV"] = ending_NAV
            trade_results["abs_return"] = abs_return
            trade_results["pc_return"] = pc_return
            trade_results["floating_pnl"] = floating_pnl
            trade_results["max_drawdown"] = max_drawdown

        # All trades
        no_trades = len(self.trade_history)
        trade_results["no_trades"] = no_trades
        trade_results["no_long_trades"] = len(
            self.trade_history[self.trade_history["direction"] > 0]
        )
        trade_results["no_short_trades"] = len(
            self.trade_history[self.trade_history["direction"] < 0]
        )
=======
                        trade_duration.append(trade.exit_time.timestamp() -
                                              trade.time_filled.timestamp())
                else:
                    trade_duration.append(None)

            dataframe = pd.DataFrame({"instrument": product,
                                      "status": status,
                                      "ID": ids,
                                      "order_price": order_price,
                                      "order_time": times_list,
                                      "fill_time": entry_time,
                                      "fill_price": fill_price, "size": size,
                                      "direction": direction,
                                      "stop_loss": stop_price, "take_profit": take_price,
                                      "profit": profit, "balance": portfolio_balance,
                                      "exit_time": exit_times, "exit_price": exit_prices,
                                      "trade_duration": trade_duration,
                                      "fees": fees},
                                     index=pd.to_datetime(entry_time))

            # Fill missing values for balance
            dataframe.balance.fillna(method='ffill', inplace=True)

        else:
            dataframe = pd.DataFrame({"instrument": product,
                                      "status": status,
                                      "ID": ids,
                                      "order_price": order_price,
                                      "order_time": times_list,
                                      "size": size,
                                      "direction": direction,
                                      "stop_loss": stop_price,
                                      "take_profit": take_price},
                                     index=pd.to_datetime(times_list))

        dataframe = dataframe.sort_index()

        # Filter by instrument
        if instrument is not None:
            dataframe = dataframe[dataframe['instrument'] == instrument]

        return dataframe

    def summary(self):

        backtest_results = {}
        cpl = self.trade_history.profit.cumsum()

        # All trades
        no_trades = len(self.trade_history[self.trade_history['status'] == 'closed'])
        backtest_results['no_trades'] = no_trades
        backtest_results['start'] = self.account_history.index[0]
        backtest_results['end'] = self.account_history.index[-1]

        starting_balance = self.account_history.equity[0]
        ending_balance = self.account_history.equity[-1]
        ending_NAV = self.account_history.NAV[-1]
        abs_return = ending_balance - starting_balance
        pc_return = 100 * abs_return / starting_balance

        backtest_results['starting_balance'] = starting_balance
        backtest_results['ending_balance'] = ending_balance
        backtest_results['ending_NAV'] = ending_NAV
        backtest_results['abs_return'] = abs_return
        backtest_results['pc_return'] = pc_return
>>>>>>> e1544dda

        if no_trades > 0:
            # Initialise all_trades dict
            trade_results["all_trades"] = {}

            # Calculate positions still open
            trade_results["no_open"] = sum(self.position_history.iloc[-1] > 0)

            # Analyse winning positions
            wins = self.isolated_position_history[
                self.isolated_position_history.profit > 0
            ]
            avg_win = np.mean(wins.profit)
            max_win = np.max(wins.profit)

            # Analyse losing positions
            loss = self.isolated_position_history[
                self.isolated_position_history.profit < 0
            ]
            avg_loss = abs(np.mean(loss.profit))
            max_loss = abs(np.min(loss.profit))
<<<<<<< HEAD

            # Performance
            win_rate = 100 * len(wins) / no_trades
            longest_win_streak, longest_lose_streak = get_streaks(
                self.isolated_position_history
            )
            try:
                avg_trade_duration = np.nanmean(
                    self.isolated_position_history.trade_duration.values
                )
                trade_results["all_trades"]["avg_trade_duration"] = str(
                    timedelta(seconds=int(avg_trade_duration))
                )
            except TypeError:
                # Position has not been closed yet
                trade_results["all_trades"]["avg_trade_duration"] = None

            min_trade_duration = np.nanmin(
                self.isolated_position_history.trade_duration.values
            )
            max_trade_duration = np.nanmax(
                self.isolated_position_history.trade_duration.values
            )
            total_fees = self.trade_history.fee.sum()

            trade_results["all_trades"]["avg_win"] = avg_win
            trade_results["all_trades"]["max_win"] = max_win
            trade_results["all_trades"]["avg_loss"] = avg_loss
            trade_results["all_trades"]["max_loss"] = max_loss
            trade_results["all_trades"]["win_rate"] = win_rate
            trade_results["all_trades"]["win_streak"] = longest_win_streak
            trade_results["all_trades"]["lose_streak"] = longest_lose_streak

            if max_trade_duration is not None:
                trade_results["all_trades"]["longest_trade"] = str(
                    timedelta(seconds=int(max_trade_duration))
                )
            else:
                trade_results["all_trades"]["longest_trade"] = str(None)

            if min_trade_duration is not None:
                trade_results["all_trades"]["shortest_trade"] = str(
                    timedelta(seconds=int(min_trade_duration))
                )
            else:
                trade_results["all_trades"]["shortest_trade"] = str(None)

            trade_results["all_trades"]["total_fees"] = total_fees

        # Cancelled orders
        trade_results["no_cancelled"] = len(self.cancelled_orders)

        # Long positions
        long_positions = self.isolated_position_history[
            self.isolated_position_history["direction"] > 0
        ]
        no_long = len(long_positions)
        trade_results["long_positions"] = {}
        trade_results["long_positions"]["total"] = no_long
=======
            win_rate = 100 * len(wins) / no_trades
            longest_win_streak, longest_lose_streak = get_streaks(self.trade_history)
            avg_trade_duration = np.nanmean(self.trade_history.trade_duration.values)
            min_trade_duration = np.nanmin(self.trade_history.trade_duration.values)
            max_trade_duration = np.nanmax(self.trade_history.trade_duration.values)
            max_drawdown = min(self.account_history.drawdown)
            total_fees = self.trade_history.fees.sum()

            backtest_results['all_trades']['avg_win'] = avg_win
            backtest_results['all_trades']['max_win'] = max_win
            backtest_results['all_trades']['avg_loss'] = avg_loss
            backtest_results['all_trades']['max_loss'] = max_loss
            backtest_results['all_trades']['win_rate'] = win_rate
            backtest_results['all_trades']['win_streak'] = longest_win_streak
            backtest_results['all_trades']['lose_streak'] = longest_lose_streak
            backtest_results['all_trades']['longest_trade'] = str(timedelta(seconds=int(max_trade_duration)))
            backtest_results['all_trades']['shortest_trade'] = str(timedelta(seconds=int(min_trade_duration)))
            backtest_results['all_trades']['avg_trade_duration'] = str(timedelta(seconds=int(avg_trade_duration)))
            backtest_results['all_trades']['net_pl'] = cpl.values[-1]
            backtest_results['all_trades']['max_drawdown'] = max_drawdown
            backtest_results['all_trades']['total_fees'] = total_fees

        # Cancelled and open orders
        backtest_results['no_open'] = len(self.open_trades)
        backtest_results['no_cancelled'] = len(self.cancelled_orders)

        # Long trades
        long_trades = self.trade_history[self.trade_history['direction'] > 0]
        no_long = len(long_trades)
        backtest_results['long_trades'] = {}
        backtest_results['long_trades']['no_trades'] = no_long
>>>>>>> e1544dda
        if no_long > 0:
            long_wins = long_positions[long_positions.profit > 0]
            avg_long_win = np.mean(long_wins.profit)
            max_long_win = np.max(long_wins.profit)
            long_loss = long_positions[long_positions.profit < 0]
            avg_long_loss = abs(np.mean(long_loss.profit))
            max_long_loss = abs(np.min(long_loss.profit))
<<<<<<< HEAD
            long_wr = 100 * len(long_positions[long_positions.profit > 0]) / no_long

            trade_results["long_positions"]["avg_long_win"] = avg_long_win
            trade_results["long_positions"]["max_long_win"] = max_long_win
            trade_results["long_positions"]["avg_long_loss"] = avg_long_loss
            trade_results["long_positions"]["max_long_loss"] = max_long_loss
            trade_results["long_positions"]["long_wr"] = long_wr

        # Short positions
        short_positions = self.isolated_position_history[
            self.isolated_position_history["direction"] < 0
        ]
        no_short = len(short_positions)
        trade_results["short_positions"] = {}
        trade_results["short_positions"]["total"] = no_short
=======
            long_wr = 100 * len(long_trades[long_trades.profit > 0]) / no_long

            backtest_results['long_trades']['avg_long_win'] = avg_long_win
            backtest_results['long_trades']['max_long_win'] = max_long_win
            backtest_results['long_trades']['avg_long_loss'] = avg_long_loss
            backtest_results['long_trades']['max_long_loss'] = max_long_loss
            backtest_results['long_trades']['long_wr'] = long_wr

        # Short trades
        short_trades = self.trade_history[self.trade_history['direction'] < 0]
        no_short = len(short_trades)
        backtest_results['short_trades'] = {}
        backtest_results['short_trades']['no_trades'] = no_short
>>>>>>> e1544dda
        if no_short > 0:
            short_wins = short_positions[short_positions.profit > 0]
            avg_short_win = np.mean(short_wins.profit)
            max_short_win = np.max(short_wins.profit)
            short_loss = short_positions[short_positions.profit < 0]
            avg_short_loss = abs(np.mean(short_loss.profit))
            max_short_loss = abs(np.min(short_loss.profit))
<<<<<<< HEAD
            short_wr = 100 * len(short_positions[short_positions.profit > 0]) / no_short

            trade_results["short_positions"]["avg_short_win"] = avg_short_win
            trade_results["short_positions"]["max_short_win"] = max_short_win
            trade_results["short_positions"]["avg_short_loss"] = avg_short_loss
            trade_results["short_positions"]["max_short_loss"] = max_short_loss
            trade_results["short_positions"]["short_wr"] = short_wr

        return trade_results
=======
            short_wr = 100 * len(short_trades[short_trades.profit > 0]) / no_short

            backtest_results['short_trades']['avg_short_win'] = avg_short_win
            backtest_results['short_trades']['max_short_win'] = max_short_win
            backtest_results['short_trades']['avg_short_loss'] = avg_short_loss
            backtest_results['short_trades']['max_short_loss'] = max_short_loss
            backtest_results['short_trades']['short_wr'] = short_wr

        return backtest_results
>>>>>>> e1544dda


class DataStream:
    """Data stream class.

    This class is intended to provide a means of custom data pipelines.

    Methods
    -------
    refresh
        Returns up-to-date data, multi_data, quote_data and auxdata.
    get_trading_bars
        Returns a dictionary of the current bars for the products being
        traded, used to act on trading signals.

    Attributes
    ----------
    instrument : str
        The instrument being traded.
    feed : str
        The data feed.
    data_filepaths : str|dict
        The filepaths to locally stored data.
    quote_data_file : str
        The filepaths to locally stored quote data.
    auxdata_files : dict
        The auxiliary data files.
    strategy_params : dict
        The strategy parameters.
    get_data : AutoData
        The AutoData instance.
    data_start : datetime
        The backtest start date.
    data_end : datetime
        The backtest end date.
    portfolio : bool|list
        The instruments being traded in a portfolio, if any.
<<<<<<< HEAD
    data_path_mapper : callable
        A callable to map an instrument to an absolute filepath of
        data for that instrument.
=======
>>>>>>> e1544dda

    Notes
    -----
    A 'dynamic' dataset is one where the specific products being traded
    change over time. For example, trading contracts on an underlying product.
    In this case, dynamic_data should be set to True in AutoTrader.add_data
    method. When True, the datastream will be refreshed each update interval
    to ensure that data for the relevant contracts are being provided.

    When the data is 'static', the instrument being traded does not change
    over time. This is the more common scenario. In this case, the datastream
    is only refreshed during livetrading, to accomodate for new data coming in.
    In backtesting however, the entire dataset can be provided after the
    initial call, as it will not evolve during the backtest. Note that future
    data will not be provided to the strategy; instead, the data returned from
    the datastream will be filtered by each AutoTraderBot before being passed
    to the strategy.

    """

    def __init__(self, **kwargs):
        # Attributes
        self.instrument = None
        self.feed = None
        self.data_filepaths = None
        self.quote_data_file = None
        self.auxdata_files = None
        self.strategy_params = None
        self.get_data = None
        self.data_start = None
        self.data_end = None
        self.portfolio = None
<<<<<<< HEAD
        self.data_path_mapper = None
=======
        self.live_mode = None
>>>>>>> e1544dda

        # Unpack kwargs
        for item in kwargs:
            setattr(self, item, kwargs[item])

    def refresh(self, timestamp: datetime = None):
        """Returns up-to-date trading data for AutoBot to provide to the
        strategy.

        Parameters
        ----------
        timestamp : datetime, optional
            The current timestamp, which can be used to fetch
            data if need. Note that look-ahead is checked for in
            AutoTrader.autobot, so the data returned from this
            method can include all available data. The default is
            None.

        Returns
        -------
        data : pd.DataFrame
            The OHLC price data.
        multi_data : dict
            A dictionary of DataFrames.
        quote_data : pd.DataFrame
            The quote data.
        auxdata : dict
            Strategy auxiliary data.

        """
        # Retrieve main data
        if self.data_filepaths is not None:
            # Local data filepaths provided
            if isinstance(self.data_filepaths, str):
                # Single data filepath provided
<<<<<<< HEAD
                data = self.get_data._local(
                    self.data_filepaths, self.data_start, self.data_end
                )
=======
                data = self.get_data.local(self.data_filepaths, self.data_start,
                                           self.data_end)
>>>>>>> e1544dda
                multi_data = None

            elif isinstance(self.data_filepaths, dict):
                # Multiple data filepaths provided
                multi_data = {}
                if self.portfolio:
                    for instrument, filepath in self.data_filepaths.items():
                        data = self.get_data._local(
                            filepath, self.data_start, self.data_end
                        )
                        multi_data[instrument] = data
                else:
                    for granularity, filepath in self.data_filepaths.items():
                        data = self.get_data._local(
                            filepath, self.data_start, self.data_end
                        )
                        multi_data[granularity] = data

                # Extract first dataset as base data (arbitrary)
                data = multi_data[list(self.data_filepaths.keys())[0]]

<<<<<<< HEAD
        elif self.data_path_mapper is not None:
            # Local data paths provided through mapper function
            multi_data = {}
            if self.portfolio:
                # Portfolio strategy
                for instrument in self.portfolio:
                    # Construct filepath
                    filepath = self.data_path_mapper(instrument)

                    # Save to multidata dict
                    data = self.get_data._local(
                        filepath, self.data_start, self.data_end
                    )
                    multi_data[instrument] = data

            else:
                # Single instrument strategy
                filepath = self.data_path_mapper(instrument)
                granularity = self.strategy_params["granularity"]
                data = self.get_data._local(filepath, self.data_start, self.data_end)
                multi_data[granularity] = data

            # Extract first dataset as base data (arbitrary)
            data = multi_data[list(multi_data.keys())[0]]

        else:
            # Download data
            multi_data = {}
            data_func = getattr(self.get_data, f"_{self.feed.lower()}")
=======
        else:
            # Download data
            multi_data = {}
            if(self.live_mode):
                data_func = getattr(self.get_data, f"{self.feed.lower()}_liveprice")
            else:
                data_func = getattr(self.get_data, self.feed.lower())
>>>>>>> e1544dda
            if self.portfolio:
                # Portfolio strategy
                if len(self.portfolio) > 1:
                    granularity = self.strategy_params["granularity"]
                    data_key = self.portfolio[0]
                    for instrument in self.portfolio:
<<<<<<< HEAD
                        data = data_func(
                            instrument,
                            granularity=granularity,
                            count=self.strategy_params["period"],
                            start_time=self.data_start,
                            end_time=self.data_end,
                        )
                        multi_data[instrument] = data
                else:
                    raise Exception(
                        "Portfolio strategies require more "
                        + "than a single instrument. Please set "
                        + "portfolio to False, or specify more "
                        + "instruments in the watchlist."
                    )
=======
                        data = data_func(instrument, granularity=granularity,
                                         count=self.strategy_params['period'],
                                         start_time=self.data_start,
                                         end_time=self.data_end)
                        multi_data[instrument] = data
                else:
                    raise Exception("Portfolio strategies require more " + \
                                    "than a single instrument. Please set " + \
                                    "portfolio to False, or specify more " + \
                                    "instruments in the watchlist.")
>>>>>>> e1544dda
            else:
                # Single instrument strategy
                granularities = self.strategy_params["granularity"].split(",")
                data_key = granularities[0]
                for granularity in granularities:
<<<<<<< HEAD
                    data = data_func(
                        self.instrument,
                        granularity=granularity,
                        count=self.strategy_params["period"],
                        start_time=self.data_start,
                        end_time=self.data_end,
                    )
                    multi_data[granularity] = data
=======
                    if self.feed.lower() == "common":
                        extra_attributes = {"exchange": self.strategy_params['exchange'],
                                            "product": self.strategy_params['product'],
                                            "expiry": self.strategy_params['expiry'],
                                            "option_type": self.strategy_params['option_type'],
                                            "strike": self.strategy_params['strike'],
                                            "start_date": self.strategy_params['start_time'],
                                            "end_date": self.strategy_params['end_time']
                                            }

                        multi_data[data_key] = data_func(self.instrument, granularity=granularity,
                                                         count=self.strategy_params['period'],
                                                         start_time=self.data_start,
                                                         end_time=self.data_end, **extra_attributes)
                    else:
                        multi_data[data_key] = data_func(self.instrument, granularity=granularity,
                                                         count=self.strategy_params['period'],
                                                         start_time=self.data_start,
                                                         end_time=self.data_end)
>>>>>>> e1544dda

            # Take data as first element of multi-data
            data = multi_data[data_key]

<<<<<<< HEAD
=======

>>>>>>> e1544dda
            if len(multi_data) == 1:
                multi_data = None

        # Retrieve quote data
        if self.quote_data_file is not None:
            if isinstance(self.quote_data_file, str):
                # Single quote datafile
<<<<<<< HEAD
                quote_data = self.get_data._local(
                    self.quote_data_file, self.data_start, self.data_end
                )
=======
                quote_data = self.get_data.local(self.quote_data_file,
                                                 self.data_start, self.data_end)
>>>>>>> e1544dda

            elif isinstance(quote_data, dict) and self.portfolio:
                # Multiple quote datafiles provided
                # TODO - support multiple quote data files (portfolio strategies)
<<<<<<< HEAD
                raise NotImplementedError(
                    "Locally-provided quote data not " + "implemented for portfolios."
                )
                quote_data = {}
                for instrument, path in quote_data.items():
                    quote_data[instrument] = self.get_data._local(
                        self.quote_data_file,  # need to specify
                        self.data_start,
                        self.data_end,
                    )
=======
                raise NotImplementedError("Locally-provided quote data not " + \
                                          "implemented for portfolios.")
                quote_data = {}
                for instrument, path in quote_data.items():
                    quote_data[instrument] = self.get_data.local(self.quote_data_file,  # need to specify
                                                                 self.data_start,
                                                                 self.data_end)
>>>>>>> e1544dda
            else:
                raise Exception("Error in quote data file provided.")

        else:
            # Download data
<<<<<<< HEAD
            quote_data_func = getattr(self.get_data, f"_{self.feed.lower()}_quote_data")
=======
            quote_data_func = getattr(self.get_data, f'_{self.feed.lower()}_quote_data')
>>>>>>> e1544dda
            if self.portfolio:
                # Portfolio strategy - quote data for each instrument
                granularity = self.strategy_params["granularity"]
                quote_data = {}
                for instrument in self.portfolio:
<<<<<<< HEAD
                    quote_df = quote_data_func(
                        multi_data[instrument],
                        instrument,
                        granularity,
                        self.data_start,
                        self.data_end,
                        count=self.strategy_params["period"],
                    )
=======
                    quote_df = quote_data_func(multi_data[instrument],
                                               instrument,
                                               granularity,
                                               self.data_start,
                                               self.data_end,
                                               count=self.strategy_params['period'])
>>>>>>> e1544dda
                    quote_data[instrument] = quote_df

            else:
                # Single instrument strategy - quote data for base granularity
<<<<<<< HEAD
                quote_data = quote_data_func(
                    data,
                    self.instrument,
                    self.strategy_params["granularity"].split(",")[0],
                    self.data_start,
                    self.data_end,
                    count=self.strategy_params["period"],
                )
=======
                if self.feed.lower() == "common":
                    quote_data = data
                else:
                    quote_data = quote_data_func(data, self.instrument,
                                                 self.strategy_params['granularity'].split(',')[0],
                                                 self.data_start, self.data_end,
                                                 count=self.strategy_params['period'])
>>>>>>> e1544dda

        # Retrieve auxiliary data
        if self.auxdata_files is not None:
            if isinstance(self.auxdata_files, str):
                # Single data filepath provided
<<<<<<< HEAD
                auxdata = self.get_data._local(
                    self.auxdata_files, self.data_start, self.data_end
                )
=======
                auxdata = self.get_data.local(self.auxdata_files, self.data_start,
                                              self.data_end)
>>>>>>> e1544dda

            elif isinstance(self.auxdata_files, dict):
                # Multiple data filepaths provided
                auxdata = {}
                for key, filepath in self.auxdata_files.items():
                    data = self.get_data._local(
                        filepath, self.data_start, self.data_end
                    )
                    auxdata[key] = data
        else:
            auxdata = None

        # Correct any data mismatches
        if self.portfolio:
            # Portfolio strategy
            for instrument in multi_data:
<<<<<<< HEAD
                matched_data, matched_quote_data = self.match_quote_data(
                    multi_data[instrument], quote_data[instrument]
                )
                multi_data[instrument] = matched_data
                quote_data[instrument] = matched_quote_data
        else:
            # Single instrument data strategy
            if data is not None:
                # Data is not None (in case of 'none' data feed)
                data, quote_data = self.match_quote_data(data, quote_data)

        return data, multi_data, quote_data, auxdata

    def match_quote_data(
        self, data: pd.DataFrame, quote_data: pd.DataFrame
    ) -> pd.DataFrame:
        """Function to match index of trading data and quote data."""
        datasets = [data, quote_data]
        adjusted_datasets = []

=======
                matched_data, matched_quote_data = self.match_quote_data(multi_data[instrument],
                                                                         quote_data[instrument])
                multi_data[instrument] = matched_data
                quote_data[instrument] = matched_quote_data
        else:
            data, quote_data = self.match_quote_data(data, quote_data)

        return data, multi_data, quote_data, auxdata

    def match_quote_data(self, data: pd.DataFrame,
                         quote_data: pd.DataFrame) -> pd.DataFrame:
        """Function to match index of trading data and quote data.
        """
        datasets = [data, quote_data]
        adjusted_datasets = []
        print(datasets)
>>>>>>> e1544dda
        for dataset in datasets:
            # Initialise common index
            common_index = dataset.index

            # Update common index by intersection with other data
            for other_dataset in datasets:
                common_index = common_index.intersection(other_dataset.index)

            # Adjust data using common index found
            adj_data = dataset[dataset.index.isin(common_index)]

            adjusted_datasets.append(adj_data)

        # Unpack adjusted datasets
        adj_data, adj_quote_data = adjusted_datasets

        return adj_data, adj_quote_data

<<<<<<< HEAD
    def get_trading_bars(
        self,
        data: pd.DataFrame,
        quote_bars: bool,
        timestamp: datetime = None,
        processed_strategy_data: dict = None,
    ) -> dict:
        """Returns a dictionary of the current bars of the products being
        traded, based on the up-to-date data passed from autobot.
=======
    def get_trading_bars(self, data: pd.DataFrame, quote_bars: bool,
                         timestamp: datetime = None,
                         processed_strategy_data: dict = None) -> dict:
        """Returns a dictionary of the current bars of the products being
        traded, based on the up-to-date data.
>>>>>>> e1544dda

        Parameters
        ----------
        data : pd.DataFrame
            The strategy base OHLC data.
        quote_bars : bool
            Boolean flag to signal that quote data bars are being requested.
        processed_strategy_data : dict
            A dictionary containing all of the processed strategy data,
            allowing flexibility in what bars are returned.

        Returns
        -------
        dict
<<<<<<< HEAD
            A dictionary of OHLC bars, keyed by the product name.
=======
            A dictionary of bars, keyed by the product name.
>>>>>>> e1544dda

        Notes
        -----
        The quote data bars dictionary must have the exact same keys as the
        trading bars dictionary. The quote_bars boolean flag is provided in
        case a distinction must be made when this method is called.
        """
        bars = {}
<<<<<<< HEAD
        strat_data = (
            processed_strategy_data["base"]
            if "base" in processed_strategy_data
            else processed_strategy_data
        )
=======
        strat_data = processed_strategy_data['base'] if 'base' in \
                                                        processed_strategy_data else processed_strategy_data
>>>>>>> e1544dda
        if isinstance(strat_data, dict):
            for instrument, data in strat_data.items():
                bars[instrument] = data.iloc[-1]
        else:
            bars[self.instrument] = strat_data.iloc[-1]

        return bars

<<<<<<< HEAD

class TradeWatcher:
    """Watches trade snapshots to detect new trades."""

    def __init__(self) -> None:
        self.last_trade_time = None
        self.latest_trades = []

    def update(self, trades):
        """Updates the trades being monitored for change."""
        if trades[0]["time"] != self.last_trade_time:
            # Trade update
            self.last_trade_time = trades[0]["time"]

            for trade in trades:
                if trade["time"] != self.last_trade_time:
                    break
                self.latest_trades.append(trade)

    def get_latest_trades(self):
        """Returns the latest (unseen) trades."""
        latest_trades = self.latest_trades
        self.latest_trades = []
        return latest_trades
=======
>>>>>>> e1544dda
<|MERGE_RESOLUTION|>--- conflicted
+++ resolved
@@ -43,16 +43,12 @@
         yaml.dump(data, outfile, default_flow_style=False)
 
 
-<<<<<<< HEAD
+
 def get_broker_config(
     broker: str, global_config: dict = None, environment: str = "paper"
 ) -> dict:
     """Returns a broker configuration dictionary.
-=======
-def get_config(environment: str, global_config: dict, feed: str) -> dict:
-    """Returns the configuration dictionary based on the requested
-    environment.
->>>>>>> e1544dda
+
 
     Parameters
     ----------
@@ -238,9 +234,8 @@
     if feed.split(":")[0].lower() == "ccxt":
         feed, exchange = feed.lower().split(":")
 
-<<<<<<< HEAD
     # Check feed
-    supported_feeds = ["oanda", "ib", "ccxt", "dydx", "yahoo", "local", "none"]
+    supported_feeds = ["oanda", "ib", "ccxt", "dydx", "yahoo", "local", "common", "none"]
     if feed.lower() not in supported_feeds:
         raise Exception(f"Unsupported data feed: '{feed}'")
 
@@ -317,34 +312,6 @@
             config["exchange"] = exchange
 
     return config
-=======
-    Returns
-    -------
-    dict
-        The AutoTrader configuration dictionary.
-    """
-
-    if environment.lower() == 'real':
-        # Live trading
-        if feed.upper() == 'COMMON':
-            print("Using common data feed for live trading")
-            data_source = 'local'
-            config_dict = {'data_source': data_source}
-        else:
-            print("Unrecognised data feed. Please check config and retry.")
-
-    else:
-        # Paper trading
-        if feed.upper() == 'COMMON':
-            print("Using common data feed for Virtual trading")
-            data_source = 'local'
-            config_dict = {'data_source': data_source}
-        else:
-            raise Exception(f"Unrecognised data feed: '{feed}'. " + \
-                            "Please check global config and retry.")
-
-    return config_dict
->>>>>>> e1544dda
 
 
 def get_watchlist(index, feed):
@@ -366,7 +333,7 @@
         print("Try $ ./AutoTrader.py -h s for more help.\n")
         sys.exit(0)
 
-<<<<<<< HEAD
+
     if index == "all":
         """Returns all currency pairs."""
         watchlist = [
@@ -477,49 +444,6 @@
     elif index == "exotic":
         """Returns exotic currency pairs."""
         watchlist = ["EUR_TRY", "USD_HKD", "JPY_NOK", "NZD_SGD", "GBP_ZAR", "AUD_MXN"]
-=======
-    if index == 'all':
-        ''' Returns all currency pairs. '''
-        watchlist = ['EUR_USD', 'USD_JPY', 'GBP_USD', 'AUD_USD',
-                     'USD_CAD', 'USD_CHF', 'NZD_USD', 'EUR_GBP',
-                     'EUR_AUD', 'EUR_CAD', 'EUR_CHF', 'EUR_JPY',
-                     'EUR_NZD', 'GBP_JPY', 'GBP_AUD', 'GBP_CAD',
-                     'GBP_CHF', 'GBP_NZD', 'AUD_CAD', 'AUD_CHF',
-                     'AUD_JPY', 'AUD_NZD', 'CAD_CHF', 'CAD_JPY',
-                     'CHF_JPY', 'NZD_CHF', 'NZD_JPY']
-
-    elif index == 'major':
-        ''' Returns major currency pairs. '''
-        if feed.lower() == 'oanda':
-            watchlist = ['EUR_USD', 'USD_JPY', 'GBP_USD', 'AUD_USD',
-                         'USD_CAD', 'USD_CHF', 'NZD_USD']
-
-        elif feed.lower() == 'yahoo':
-            watchlist = ['EURUSD=X', 'USDJPY=X', 'GBPUSD=X', 'AUDUSD=X',
-                         'USDCAD=X', 'USDCHF=X', 'NZDUSD=X']
-
-    elif index == 'minor':
-        ''' Returns minor currency pairs. '''
-
-        if feed.lower() == 'oanda':
-            watchlist = ['EUR_GBP', 'EUR_AUD', 'EUR_CAD', 'EUR_CHF',
-                         'EUR_JPY', 'EUR_NZD', 'GBP_JPY', 'GBP_AUD',
-                         'GBP_CAD', 'GBP_CHF', 'GBP_NZD', 'AUD_CAD',
-                         'AUD_CHF', 'AUD_JPY', 'AUD_NZD', 'CAD_CHF',
-                         'CAD_JPY', 'CHF_JPY', 'NZD_CHF', 'NZD_JPY']
-
-        elif feed.lower() == 'yahoo':
-            watchlist = ['EURGBP=X', 'EURAUD=X', 'EURCAD=X', 'EURCHF=X',
-                         'EURJPY=X', 'EURNZD=X', 'GBPJPY=X', 'GBPAUD=X',
-                         'GBPCAD=X', 'GBPCHF=X', 'GBPNZD=X', 'AUDCAD=X',
-                         'AUDCHF=X', 'AUDJPY=X', 'AUDNZD=X', 'CADCHF=X',
-                         'CADJPY=X', 'CHFJPY=X', 'NZDCHF=X', 'NZDJPY=X']
-
-    elif index == 'exotic':
-        ''' Returns exotic currency pairs. '''
-        watchlist = ['EUR_TRY', 'USD_HKD', 'JPY_NOK', 'NZD_SGD',
-                     'GBP_ZAR', 'AUD_MXN']
->>>>>>> e1544dda
 
     elif index[3] == "_":
         watchlist = [index]
@@ -532,14 +456,9 @@
 
 
 def get_streaks(trade_summary):
-<<<<<<< HEAD
     """Calculates longest winning and losing streaks from trade summary."""
     profit_list = trade_summary[trade_summary["status"] == "closed"].profit.values
-=======
-    """Calculates longest winning and losing streaks from trade summary.
-    """
-    profit_list = trade_summary[trade_summary['status'] == 'closed'].profit.values
->>>>>>> e1544dda
+
     longest_winning_streak = 1
     longest_losing_streak = 1
     streak = 1
@@ -561,7 +480,6 @@
     return longest_winning_streak, longest_losing_streak
 
 
-<<<<<<< HEAD
 def unpickle_broker(picklefile: str = ".virtual_broker"):
     """Unpickles a virtual broker instance for post-processing."""
     with open(picklefile, "rb") as file:
@@ -571,10 +489,7 @@
 
 class TradeAnalysis:
     """AutoTrader trade analysis class.
-=======
-class BacktestResults:
-    """AutoTrader backtest results class.
->>>>>>> e1544dda
+
 
     Attributes
     ----------
@@ -592,7 +507,6 @@
     open_isolated_positions : pd.DataFrame
         Positions which remained open at the end of the trading period.
     cancelled_orders : pd.DataFrame
-<<<<<<< HEAD
         Orders which were cancelled during the trading period.
     trade_history : pd.DataFrame
         A history of all trades (fills) made during the trading period.
@@ -603,14 +517,7 @@
         # Meta data
         self.brokers_used = None
         self.broker_results = None
-=======
-        Orders which were cancelled during the backtest.
-
-    """
-
-    def __init__(self, broker: Broker, instrument: str = None):
-
->>>>>>> e1544dda
+
         self.instruments_traded = None
 
         # Histories
@@ -620,7 +527,6 @@
         self.position_history = None
         self.order_history = None
         self.cancelled_orders = None
-<<<<<<< HEAD
         self.trade_history = None
 
         # Perform analysis
@@ -810,53 +716,12 @@
             position_history = pd.concat(
                 [position_history, results["position_history"]]
             )
-=======
-        self._bots = None  # TODO - implement
-
-        self.analyse_backtest(broker, instrument)
-
-    def __str__(self):
-        return 'AutoTrader Backtest Results'
-
-    def __repr__(self):
-        return 'AutoTrader Backtest Results'
-
-    def analyse_backtest(self, broker: Broker, instrument: str = None):
-        """Analyses backtest and creates summary of key details.
-        """
-        # Construct trade and order summaries
-        trades = BacktestResults.create_trade_summary(trades=broker.trades, instrument=instrument)
-        orders = BacktestResults.create_trade_summary(orders=broker.orders, instrument=instrument)
-
-        # Construct account history
-        account_history = broker.account_history.copy()
-
-        # Create history of holdings
-        holdings = broker.holdings.copy()
-        holding_history = pd.DataFrame(columns=list(orders.instrument.unique()),
-                                       index=account_history.index)
-        for i in range(len(holding_history)):
-            try:
-                holding_history.iloc[i] = holdings[i]
-            except:
-                pass
-        holding_history.fillna(0, inplace=True)
-
-        for col in holding_history.columns:
-            holding_history[col] = holding_history[col] / account_history.NAV
-
-        holding_history = holding_history[~holding_history.index.duplicated(keep='last')]
-        holding_history['cash'] = 1 - holding_history.sum(1)
-
-        account_history = account_history[~account_history.index.duplicated(keep='last')]
-        account_history['drawdown'] = account_history.NAV / account_history.NAV.cummax() - 1
->>>>>>> e1544dda
+
 
         # Assign attributes
         self.brokers_used = brokers_used
         self.instruments_traded = instruments_traded
         self.account_history = account_history
-<<<<<<< HEAD
         self.isolated_position_history = isolated_position_history
         self.position_history = position_history
         self.order_history = order_history
@@ -908,20 +773,6 @@
     ) -> pd.DataFrame:
         """Creates a summary dataframe for trades and orders."""
         instrument = None if isinstance(instrument, list) else instrument
-=======
-        self.holding_history = holding_history
-        self.trade_history = trades
-        self.order_history = orders
-        self.open_trades = trades[trades.status == 'open']
-        self.cancelled_orders = orders[orders.status == 'cancelled']
-
-    @staticmethod
-    def create_trade_summary(trades: dict = None, orders: dict = None,
-                             instrument: str = None) -> pd.DataFrame:
-        """Creates backtest trade summary dataframe.
-        """
-        # TODO - index by ID
->>>>>>> e1544dda
 
         if trades is not None:
             iter_dict = trades
@@ -989,7 +840,6 @@
                         # Weird edge case
                         trade_duration.append(None)
                     else:
-<<<<<<< HEAD
                         trade_duration.append(
                             trade.exit_time.timestamp() - trade.time_filled.timestamp()
                         )
@@ -1085,73 +935,6 @@
         trade_results["no_short_trades"] = len(
             self.trade_history[self.trade_history["direction"] < 0]
         )
-=======
-                        trade_duration.append(trade.exit_time.timestamp() -
-                                              trade.time_filled.timestamp())
-                else:
-                    trade_duration.append(None)
-
-            dataframe = pd.DataFrame({"instrument": product,
-                                      "status": status,
-                                      "ID": ids,
-                                      "order_price": order_price,
-                                      "order_time": times_list,
-                                      "fill_time": entry_time,
-                                      "fill_price": fill_price, "size": size,
-                                      "direction": direction,
-                                      "stop_loss": stop_price, "take_profit": take_price,
-                                      "profit": profit, "balance": portfolio_balance,
-                                      "exit_time": exit_times, "exit_price": exit_prices,
-                                      "trade_duration": trade_duration,
-                                      "fees": fees},
-                                     index=pd.to_datetime(entry_time))
-
-            # Fill missing values for balance
-            dataframe.balance.fillna(method='ffill', inplace=True)
-
-        else:
-            dataframe = pd.DataFrame({"instrument": product,
-                                      "status": status,
-                                      "ID": ids,
-                                      "order_price": order_price,
-                                      "order_time": times_list,
-                                      "size": size,
-                                      "direction": direction,
-                                      "stop_loss": stop_price,
-                                      "take_profit": take_price},
-                                     index=pd.to_datetime(times_list))
-
-        dataframe = dataframe.sort_index()
-
-        # Filter by instrument
-        if instrument is not None:
-            dataframe = dataframe[dataframe['instrument'] == instrument]
-
-        return dataframe
-
-    def summary(self):
-
-        backtest_results = {}
-        cpl = self.trade_history.profit.cumsum()
-
-        # All trades
-        no_trades = len(self.trade_history[self.trade_history['status'] == 'closed'])
-        backtest_results['no_trades'] = no_trades
-        backtest_results['start'] = self.account_history.index[0]
-        backtest_results['end'] = self.account_history.index[-1]
-
-        starting_balance = self.account_history.equity[0]
-        ending_balance = self.account_history.equity[-1]
-        ending_NAV = self.account_history.NAV[-1]
-        abs_return = ending_balance - starting_balance
-        pc_return = 100 * abs_return / starting_balance
-
-        backtest_results['starting_balance'] = starting_balance
-        backtest_results['ending_balance'] = ending_balance
-        backtest_results['ending_NAV'] = ending_NAV
-        backtest_results['abs_return'] = abs_return
-        backtest_results['pc_return'] = pc_return
->>>>>>> e1544dda
 
         if no_trades > 0:
             # Initialise all_trades dict
@@ -1173,7 +956,6 @@
             ]
             avg_loss = abs(np.mean(loss.profit))
             max_loss = abs(np.min(loss.profit))
-<<<<<<< HEAD
 
             # Performance
             win_rate = 100 * len(wins) / no_trades
@@ -1233,39 +1015,6 @@
         no_long = len(long_positions)
         trade_results["long_positions"] = {}
         trade_results["long_positions"]["total"] = no_long
-=======
-            win_rate = 100 * len(wins) / no_trades
-            longest_win_streak, longest_lose_streak = get_streaks(self.trade_history)
-            avg_trade_duration = np.nanmean(self.trade_history.trade_duration.values)
-            min_trade_duration = np.nanmin(self.trade_history.trade_duration.values)
-            max_trade_duration = np.nanmax(self.trade_history.trade_duration.values)
-            max_drawdown = min(self.account_history.drawdown)
-            total_fees = self.trade_history.fees.sum()
-
-            backtest_results['all_trades']['avg_win'] = avg_win
-            backtest_results['all_trades']['max_win'] = max_win
-            backtest_results['all_trades']['avg_loss'] = avg_loss
-            backtest_results['all_trades']['max_loss'] = max_loss
-            backtest_results['all_trades']['win_rate'] = win_rate
-            backtest_results['all_trades']['win_streak'] = longest_win_streak
-            backtest_results['all_trades']['lose_streak'] = longest_lose_streak
-            backtest_results['all_trades']['longest_trade'] = str(timedelta(seconds=int(max_trade_duration)))
-            backtest_results['all_trades']['shortest_trade'] = str(timedelta(seconds=int(min_trade_duration)))
-            backtest_results['all_trades']['avg_trade_duration'] = str(timedelta(seconds=int(avg_trade_duration)))
-            backtest_results['all_trades']['net_pl'] = cpl.values[-1]
-            backtest_results['all_trades']['max_drawdown'] = max_drawdown
-            backtest_results['all_trades']['total_fees'] = total_fees
-
-        # Cancelled and open orders
-        backtest_results['no_open'] = len(self.open_trades)
-        backtest_results['no_cancelled'] = len(self.cancelled_orders)
-
-        # Long trades
-        long_trades = self.trade_history[self.trade_history['direction'] > 0]
-        no_long = len(long_trades)
-        backtest_results['long_trades'] = {}
-        backtest_results['long_trades']['no_trades'] = no_long
->>>>>>> e1544dda
         if no_long > 0:
             long_wins = long_positions[long_positions.profit > 0]
             avg_long_win = np.mean(long_wins.profit)
@@ -1273,7 +1022,6 @@
             long_loss = long_positions[long_positions.profit < 0]
             avg_long_loss = abs(np.mean(long_loss.profit))
             max_long_loss = abs(np.min(long_loss.profit))
-<<<<<<< HEAD
             long_wr = 100 * len(long_positions[long_positions.profit > 0]) / no_long
 
             trade_results["long_positions"]["avg_long_win"] = avg_long_win
@@ -1289,21 +1037,7 @@
         no_short = len(short_positions)
         trade_results["short_positions"] = {}
         trade_results["short_positions"]["total"] = no_short
-=======
-            long_wr = 100 * len(long_trades[long_trades.profit > 0]) / no_long
-
-            backtest_results['long_trades']['avg_long_win'] = avg_long_win
-            backtest_results['long_trades']['max_long_win'] = max_long_win
-            backtest_results['long_trades']['avg_long_loss'] = avg_long_loss
-            backtest_results['long_trades']['max_long_loss'] = max_long_loss
-            backtest_results['long_trades']['long_wr'] = long_wr
-
-        # Short trades
-        short_trades = self.trade_history[self.trade_history['direction'] < 0]
-        no_short = len(short_trades)
-        backtest_results['short_trades'] = {}
-        backtest_results['short_trades']['no_trades'] = no_short
->>>>>>> e1544dda
+
         if no_short > 0:
             short_wins = short_positions[short_positions.profit > 0]
             avg_short_win = np.mean(short_wins.profit)
@@ -1311,7 +1045,6 @@
             short_loss = short_positions[short_positions.profit < 0]
             avg_short_loss = abs(np.mean(short_loss.profit))
             max_short_loss = abs(np.min(short_loss.profit))
-<<<<<<< HEAD
             short_wr = 100 * len(short_positions[short_positions.profit > 0]) / no_short
 
             trade_results["short_positions"]["avg_short_win"] = avg_short_win
@@ -1321,17 +1054,7 @@
             trade_results["short_positions"]["short_wr"] = short_wr
 
         return trade_results
-=======
-            short_wr = 100 * len(short_trades[short_trades.profit > 0]) / no_short
-
-            backtest_results['short_trades']['avg_short_win'] = avg_short_win
-            backtest_results['short_trades']['max_short_win'] = max_short_win
-            backtest_results['short_trades']['avg_short_loss'] = avg_short_loss
-            backtest_results['short_trades']['max_short_loss'] = max_short_loss
-            backtest_results['short_trades']['short_wr'] = short_wr
-
-        return backtest_results
->>>>>>> e1544dda
+
 
 
 class DataStream:
@@ -1369,12 +1092,10 @@
         The backtest end date.
     portfolio : bool|list
         The instruments being traded in a portfolio, if any.
-<<<<<<< HEAD
     data_path_mapper : callable
         A callable to map an instrument to an absolute filepath of
         data for that instrument.
-=======
->>>>>>> e1544dda
+
 
     Notes
     -----
@@ -1407,11 +1128,9 @@
         self.data_start = None
         self.data_end = None
         self.portfolio = None
-<<<<<<< HEAD
         self.data_path_mapper = None
-=======
         self.live_mode = None
->>>>>>> e1544dda
+
 
         # Unpack kwargs
         for item in kwargs:
@@ -1447,14 +1166,10 @@
             # Local data filepaths provided
             if isinstance(self.data_filepaths, str):
                 # Single data filepath provided
-<<<<<<< HEAD
                 data = self.get_data._local(
                     self.data_filepaths, self.data_start, self.data_end
                 )
-=======
-                data = self.get_data.local(self.data_filepaths, self.data_start,
-                                           self.data_end)
->>>>>>> e1544dda
+
                 multi_data = None
 
             elif isinstance(self.data_filepaths, dict):
@@ -1476,7 +1191,6 @@
                 # Extract first dataset as base data (arbitrary)
                 data = multi_data[list(self.data_filepaths.keys())[0]]
 
-<<<<<<< HEAD
         elif self.data_path_mapper is not None:
             # Local data paths provided through mapper function
             multi_data = {}
@@ -1505,23 +1219,18 @@
         else:
             # Download data
             multi_data = {}
-            data_func = getattr(self.get_data, f"_{self.feed.lower()}")
-=======
-        else:
-            # Download data
-            multi_data = {}
             if(self.live_mode):
                 data_func = getattr(self.get_data, f"{self.feed.lower()}_liveprice")
             else:
                 data_func = getattr(self.get_data, self.feed.lower())
->>>>>>> e1544dda
+
             if self.portfolio:
                 # Portfolio strategy
                 if len(self.portfolio) > 1:
                     granularity = self.strategy_params["granularity"]
                     data_key = self.portfolio[0]
                     for instrument in self.portfolio:
-<<<<<<< HEAD
+
                         data = data_func(
                             instrument,
                             granularity=granularity,
@@ -1537,33 +1246,12 @@
                         + "portfolio to False, or specify more "
                         + "instruments in the watchlist."
                     )
-=======
-                        data = data_func(instrument, granularity=granularity,
-                                         count=self.strategy_params['period'],
-                                         start_time=self.data_start,
-                                         end_time=self.data_end)
-                        multi_data[instrument] = data
-                else:
-                    raise Exception("Portfolio strategies require more " + \
-                                    "than a single instrument. Please set " + \
-                                    "portfolio to False, or specify more " + \
-                                    "instruments in the watchlist.")
->>>>>>> e1544dda
+
             else:
                 # Single instrument strategy
                 granularities = self.strategy_params["granularity"].split(",")
                 data_key = granularities[0]
                 for granularity in granularities:
-<<<<<<< HEAD
-                    data = data_func(
-                        self.instrument,
-                        granularity=granularity,
-                        count=self.strategy_params["period"],
-                        start_time=self.data_start,
-                        end_time=self.data_end,
-                    )
-                    multi_data[granularity] = data
-=======
                     if self.feed.lower() == "common":
                         extra_attributes = {"exchange": self.strategy_params['exchange'],
                                             "product": self.strategy_params['product'],
@@ -1583,15 +1271,10 @@
                                                          count=self.strategy_params['period'],
                                                          start_time=self.data_start,
                                                          end_time=self.data_end)
->>>>>>> e1544dda
 
             # Take data as first element of multi-data
             data = multi_data[data_key]
 
-<<<<<<< HEAD
-=======
-
->>>>>>> e1544dda
             if len(multi_data) == 1:
                 multi_data = None
 
@@ -1599,19 +1282,14 @@
         if self.quote_data_file is not None:
             if isinstance(self.quote_data_file, str):
                 # Single quote datafile
-<<<<<<< HEAD
                 quote_data = self.get_data._local(
                     self.quote_data_file, self.data_start, self.data_end
                 )
-=======
-                quote_data = self.get_data.local(self.quote_data_file,
-                                                 self.data_start, self.data_end)
->>>>>>> e1544dda
+
 
             elif isinstance(quote_data, dict) and self.portfolio:
                 # Multiple quote datafiles provided
                 # TODO - support multiple quote data files (portfolio strategies)
-<<<<<<< HEAD
                 raise NotImplementedError(
                     "Locally-provided quote data not " + "implemented for portfolios."
                 )
@@ -1622,31 +1300,19 @@
                         self.data_start,
                         self.data_end,
                     )
-=======
-                raise NotImplementedError("Locally-provided quote data not " + \
-                                          "implemented for portfolios.")
-                quote_data = {}
-                for instrument, path in quote_data.items():
-                    quote_data[instrument] = self.get_data.local(self.quote_data_file,  # need to specify
-                                                                 self.data_start,
-                                                                 self.data_end)
->>>>>>> e1544dda
+
             else:
                 raise Exception("Error in quote data file provided.")
 
         else:
             # Download data
-<<<<<<< HEAD
             quote_data_func = getattr(self.get_data, f"_{self.feed.lower()}_quote_data")
-=======
-            quote_data_func = getattr(self.get_data, f'_{self.feed.lower()}_quote_data')
->>>>>>> e1544dda
+
             if self.portfolio:
                 # Portfolio strategy - quote data for each instrument
                 granularity = self.strategy_params["granularity"]
                 quote_data = {}
                 for instrument in self.portfolio:
-<<<<<<< HEAD
                     quote_df = quote_data_func(
                         multi_data[instrument],
                         instrument,
@@ -1655,28 +1321,12 @@
                         self.data_end,
                         count=self.strategy_params["period"],
                     )
-=======
-                    quote_df = quote_data_func(multi_data[instrument],
-                                               instrument,
-                                               granularity,
-                                               self.data_start,
-                                               self.data_end,
-                                               count=self.strategy_params['period'])
->>>>>>> e1544dda
+
                     quote_data[instrument] = quote_df
 
             else:
                 # Single instrument strategy - quote data for base granularity
-<<<<<<< HEAD
-                quote_data = quote_data_func(
-                    data,
-                    self.instrument,
-                    self.strategy_params["granularity"].split(",")[0],
-                    self.data_start,
-                    self.data_end,
-                    count=self.strategy_params["period"],
-                )
-=======
+
                 if self.feed.lower() == "common":
                     quote_data = data
                 else:
@@ -1684,20 +1334,15 @@
                                                  self.strategy_params['granularity'].split(',')[0],
                                                  self.data_start, self.data_end,
                                                  count=self.strategy_params['period'])
->>>>>>> e1544dda
 
         # Retrieve auxiliary data
         if self.auxdata_files is not None:
             if isinstance(self.auxdata_files, str):
                 # Single data filepath provided
-<<<<<<< HEAD
                 auxdata = self.get_data._local(
                     self.auxdata_files, self.data_start, self.data_end
                 )
-=======
-                auxdata = self.get_data.local(self.auxdata_files, self.data_start,
-                                              self.data_end)
->>>>>>> e1544dda
+
 
             elif isinstance(self.auxdata_files, dict):
                 # Multiple data filepaths provided
@@ -1714,7 +1359,6 @@
         if self.portfolio:
             # Portfolio strategy
             for instrument in multi_data:
-<<<<<<< HEAD
                 matched_data, matched_quote_data = self.match_quote_data(
                     multi_data[instrument], quote_data[instrument]
                 )
@@ -1735,24 +1379,6 @@
         datasets = [data, quote_data]
         adjusted_datasets = []
 
-=======
-                matched_data, matched_quote_data = self.match_quote_data(multi_data[instrument],
-                                                                         quote_data[instrument])
-                multi_data[instrument] = matched_data
-                quote_data[instrument] = matched_quote_data
-        else:
-            data, quote_data = self.match_quote_data(data, quote_data)
-
-        return data, multi_data, quote_data, auxdata
-
-    def match_quote_data(self, data: pd.DataFrame,
-                         quote_data: pd.DataFrame) -> pd.DataFrame:
-        """Function to match index of trading data and quote data.
-        """
-        datasets = [data, quote_data]
-        adjusted_datasets = []
-        print(datasets)
->>>>>>> e1544dda
         for dataset in datasets:
             # Initialise common index
             common_index = dataset.index
@@ -1771,7 +1397,6 @@
 
         return adj_data, adj_quote_data
 
-<<<<<<< HEAD
     def get_trading_bars(
         self,
         data: pd.DataFrame,
@@ -1781,13 +1406,6 @@
     ) -> dict:
         """Returns a dictionary of the current bars of the products being
         traded, based on the up-to-date data passed from autobot.
-=======
-    def get_trading_bars(self, data: pd.DataFrame, quote_bars: bool,
-                         timestamp: datetime = None,
-                         processed_strategy_data: dict = None) -> dict:
-        """Returns a dictionary of the current bars of the products being
-        traded, based on the up-to-date data.
->>>>>>> e1544dda
 
         Parameters
         ----------
@@ -1802,11 +1420,8 @@
         Returns
         -------
         dict
-<<<<<<< HEAD
+
             A dictionary of OHLC bars, keyed by the product name.
-=======
-            A dictionary of bars, keyed by the product name.
->>>>>>> e1544dda
 
         Notes
         -----
@@ -1815,16 +1430,12 @@
         case a distinction must be made when this method is called.
         """
         bars = {}
-<<<<<<< HEAD
         strat_data = (
             processed_strategy_data["base"]
             if "base" in processed_strategy_data
             else processed_strategy_data
         )
-=======
-        strat_data = processed_strategy_data['base'] if 'base' in \
-                                                        processed_strategy_data else processed_strategy_data
->>>>>>> e1544dda
+
         if isinstance(strat_data, dict):
             for instrument, data in strat_data.items():
                 bars[instrument] = data.iloc[-1]
@@ -1833,7 +1444,6 @@
 
         return bars
 
-<<<<<<< HEAD
 
 class TradeWatcher:
     """Watches trade snapshots to detect new trades."""
@@ -1858,5 +1468,3 @@
         latest_trades = self.latest_trades
         self.latest_trades = []
         return latest_trades
-=======
->>>>>>> e1544dda
