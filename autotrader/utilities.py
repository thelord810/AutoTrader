--- conflicted
+++ resolved
@@ -47,12 +47,10 @@
         yaml.dump(data, outfile, default_flow_style=False)
 
 
-<<<<<<< HEAD
+
 def print_banner():
     tprint("AutoTrader", font="tarty1")
 
-=======
->>>>>>> 384bda01
 
 def get_broker_config(
     broker: str, global_config: dict = None, environment: str = "paper"
@@ -367,150 +365,6 @@
     return config
 
 
-<<<<<<< HEAD
-=======
-def get_watchlist(index, feed):
-    """Returns a watchlist of instruments.
-
-    Notes
-    ------
-    The current implementation only support forex indices, with Oanda
-    formatting.
-
-    Examples
-    --------
-    >>> get_warchlist('forex:major')
-        [Out]: list of major forex pairs
-    """
-
-    if len(index) == 0:
-        print("\nArgument for scan missing. Please specify instrument/index to scan.")
-        print("Try $ ./AutoTrader.py -h s for more help.\n")
-        sys.exit(0)
-
-
-    if index == "all":
-        """Returns all currency pairs."""
-        watchlist = [
-            "EUR_USD",
-            "USD_JPY",
-            "GBP_USD",
-            "AUD_USD",
-            "USD_CAD",
-            "USD_CHF",
-            "NZD_USD",
-            "EUR_GBP",
-            "EUR_AUD",
-            "EUR_CAD",
-            "EUR_CHF",
-            "EUR_JPY",
-            "EUR_NZD",
-            "GBP_JPY",
-            "GBP_AUD",
-            "GBP_CAD",
-            "GBP_CHF",
-            "GBP_NZD",
-            "AUD_CAD",
-            "AUD_CHF",
-            "AUD_JPY",
-            "AUD_NZD",
-            "CAD_CHF",
-            "CAD_JPY",
-            "CHF_JPY",
-            "NZD_CHF",
-            "NZD_JPY",
-        ]
-
-    elif index == "major":
-        """Returns major currency pairs."""
-        if feed.lower() == "oanda":
-            watchlist = [
-                "EUR_USD",
-                "USD_JPY",
-                "GBP_USD",
-                "AUD_USD",
-                "USD_CAD",
-                "USD_CHF",
-                "NZD_USD",
-            ]
-
-        elif feed.lower() == "yahoo":
-            watchlist = [
-                "EURUSD=X",
-                "USDJPY=X",
-                "GBPUSD=X",
-                "AUDUSD=X",
-                "USDCAD=X",
-                "USDCHF=X",
-                "NZDUSD=X",
-            ]
-
-    elif index == "minor":
-        """Returns minor currency pairs."""
-
-        if feed.lower() == "oanda":
-            watchlist = [
-                "EUR_GBP",
-                "EUR_AUD",
-                "EUR_CAD",
-                "EUR_CHF",
-                "EUR_JPY",
-                "EUR_NZD",
-                "GBP_JPY",
-                "GBP_AUD",
-                "GBP_CAD",
-                "GBP_CHF",
-                "GBP_NZD",
-                "AUD_CAD",
-                "AUD_CHF",
-                "AUD_JPY",
-                "AUD_NZD",
-                "CAD_CHF",
-                "CAD_JPY",
-                "CHF_JPY",
-                "NZD_CHF",
-                "NZD_JPY",
-            ]
-
-        elif feed.lower() == "yahoo":
-            watchlist = [
-                "EURGBP=X",
-                "EURAUD=X",
-                "EURCAD=X",
-                "EURCHF=X",
-                "EURJPY=X",
-                "EURNZD=X",
-                "GBPJPY=X",
-                "GBPAUD=X",
-                "GBPCAD=X",
-                "GBPCHF=X",
-                "GBPNZD=X",
-                "AUDCAD=X",
-                "AUDCHF=X",
-                "AUDJPY=X",
-                "AUDNZD=X",
-                "CADCHF=X",
-                "CADJPY=X",
-                "CHFJPY=X",
-                "NZDCHF=X",
-                "NZDJPY=X",
-            ]
-
-    elif index == "exotic":
-        """Returns exotic currency pairs."""
-        watchlist = ["EUR_TRY", "USD_HKD", "JPY_NOK", "NZD_SGD", "GBP_ZAR", "AUD_MXN"]
-
-    elif index[3] == "_":
-        watchlist = [index]
-
-    else:
-        print("Not supported.")
-        sys.exit(0)
-
-    return watchlist
-
-
->>>>>>> 384bda01
 def get_streaks(trade_summary):
     """Calculates longest winning and losing streaks from trade summary."""
     profit_list = trade_summary[trade_summary["status"] == "closed"].profit.values
@@ -812,6 +666,8 @@
             )
             # TODO - implement position summary for multiple exchanges
             position_summary = results["position_summary"]
+
+
 
 
         # Assign attributes
@@ -1135,7 +991,6 @@
         trade_results["no_cancelled"] = len(self.cancelled_orders)
 
         # Long positions
-<<<<<<< HEAD
         # long_positions = self.isolated_position_history[
         #     self.isolated_position_history["direction"] > 0
         # ]
@@ -1178,51 +1033,6 @@
         #     trade_results["short_positions"]["avg_short_loss"] = avg_short_loss
         #     trade_results["short_positions"]["max_short_loss"] = max_short_loss
         #     trade_results["short_positions"]["short_wr"] = short_wr
-=======
-        long_positions = self.isolated_position_history[
-            self.isolated_position_history["direction"] > 0
-        ]
-        no_long = len(long_positions)
-        trade_results["long_positions"] = {}
-        trade_results["long_positions"]["total"] = no_long
-        if no_long > 0:
-            long_wins = long_positions[long_positions.profit > 0]
-            avg_long_win = np.mean(long_wins.profit)
-            max_long_win = np.max(long_wins.profit)
-            long_loss = long_positions[long_positions.profit < 0]
-            avg_long_loss = abs(np.mean(long_loss.profit))
-            max_long_loss = abs(np.min(long_loss.profit))
-            long_wr = 100 * len(long_positions[long_positions.profit > 0]) / no_long
-
-            trade_results["long_positions"]["avg_long_win"] = avg_long_win
-            trade_results["long_positions"]["max_long_win"] = max_long_win
-            trade_results["long_positions"]["avg_long_loss"] = avg_long_loss
-            trade_results["long_positions"]["max_long_loss"] = max_long_loss
-            trade_results["long_positions"]["long_wr"] = long_wr
-
-        # Short positions
-        short_positions = self.isolated_position_history[
-            self.isolated_position_history["direction"] < 0
-        ]
-        no_short = len(short_positions)
-        trade_results["short_positions"] = {}
-        trade_results["short_positions"]["total"] = no_short
-
-        if no_short > 0:
-            short_wins = short_positions[short_positions.profit > 0]
-            avg_short_win = np.mean(short_wins.profit)
-            max_short_win = np.max(short_wins.profit)
-            short_loss = short_positions[short_positions.profit < 0]
-            avg_short_loss = abs(np.mean(short_loss.profit))
-            max_short_loss = abs(np.min(short_loss.profit))
-            short_wr = 100 * len(short_positions[short_positions.profit > 0]) / no_short
-
-            trade_results["short_positions"]["avg_short_win"] = avg_short_win
-            trade_results["short_positions"]["max_short_win"] = max_short_win
-            trade_results["short_positions"]["avg_short_loss"] = avg_short_loss
-            trade_results["short_positions"]["max_short_loss"] = max_short_loss
-            trade_results["short_positions"]["short_wr"] = short_wr
->>>>>>> 384bda01
 
         return trade_results
 
@@ -1658,7 +1468,6 @@
         latest_trades = self.latest_trades
         self.latest_trades = []
         return latest_trades
-<<<<<<< HEAD
 
 
 class Monitor:
@@ -1871,6 +1680,4 @@
             at.configure(broker=self.broker, environment=self.environment, verbosity=0)
             broker = at.run()
             print("  Done.")
-        return broker
-=======
->>>>>>> 384bda01
+        return broker