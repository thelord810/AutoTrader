import sys
import yaml
import numpy as np
import pandas as pd
from datetime import datetime, timedelta
from autotrader.brokers.virtual.broker import Broker


def read_yaml(file_path: str) -> dict:
    """Function to read and extract contents from .yaml file.

    Parameters
    ----------
    file_path : str
        The absolute filepath to the yaml file.

    Returns
    -------
    dict
        The loaded yaml file in dictionary form.
    """
    with open(file_path, "r") as f:
        return yaml.safe_load(f)


def write_yaml(data: dict, filepath: str) -> None:
    """Writes a dictionary to a yaml file.

    Parameters
    ----------
    data : dict
        The dictionary to write to yaml.
    filepath : str
        The filepath to save the yaml file.

    Returns
    -------
    None
        The data will be written to the filepath provided.
    """
    with open(filepath, 'w') as outfile:
        yaml.dump(data, outfile, default_flow_style=False)


def get_config(environment: str, global_config: dict, feed: str) -> dict:
    """Returns the configuration dictionary based on the requested
    environment.

    Parameters
    ----------
    environment : str
        The trading evironment ('demo' or 'real').
    global_config : dict
        The global configuration dictionary.
    feed : str
        The data feed.

    Raises
    ------
    Exception
        When an unrecognised data feed is provided.

    Returns
    -------
    dict
        The AutoTrader configuration dictionary.
    """

    if environment.lower() == 'real':
        # Live trading
        if feed.upper() == 'OANDA':
            data_source = 'OANDA'
            api = global_config['OANDA']['LIVE_API']
            access_token = global_config['OANDA']['ACCESS_TOKEN']
            account_id = global_config['OANDA']['DEFAULT_ACCOUNT_ID']
            port = global_config['OANDA']['PORT']

            config_dict = {'data_source': data_source,
                           'API': api,
                           'ACCESS_TOKEN': access_token,
                           'ACCOUNT_ID': account_id,
                           'PORT': port}

        elif feed.upper() == 'IB':
            # TODO - check port for live trading
            data_source = 'IB'
            host = global_config['host'] if 'host' in global_config else '127.0.0.1'
            port = global_config['port'] if 'port' in global_config else 7497
            client_id = global_config['clientID'] if 'clientID' in global_config else 1
            read_only = global_config['read_only'] if 'read_only' in global_config else False
            account = global_config['account'] if 'account' in global_config else ''

            config_dict = {'data_source': data_source,
                           'host': host,
                           'port': port,
                           'clientID': client_id,
                           'account': account,
                           'read_only': read_only}

        elif feed.upper() == 'YAHOO':
            data_source = 'yfinance'
            config_dict = {'data_source': data_source}

        else:
            print("Unrecognised data feed. Please check config and retry.")

    else:
        # Paper trading
        if feed.upper() == 'OANDA':
            data_source = 'OANDA'
            api = global_config['OANDA']['PRACTICE_API']
            access_token = global_config['OANDA']['ACCESS_TOKEN']
            account_id = global_config['OANDA']['DEFAULT_ACCOUNT_ID']
            port = global_config['OANDA']['PORT']

            config_dict = {'data_source': data_source,
                           'API': api,
                           'ACCESS_TOKEN': access_token,
                           'ACCOUNT_ID': account_id,
                           'PORT': port}

        elif feed.upper() == 'IB':
            # TODO - check port for paper trading
            data_source = 'IB'
            host = global_config['host'] if 'host' in global_config else '127.0.0.1'
            port = global_config['port'] if 'port' in global_config else 4002
            client_id = global_config['clientID'] if 'clientID' in global_config else 1
            read_only = global_config['read_only'] if 'read_only' in global_config else False
            account = global_config['account'] if 'account' in global_config else ''

            config_dict = {'data_source': data_source,
                           'host': host,
                           'port': port,
                           'clientID': client_id,
                           'account': account,
                           'read_only': read_only}

        elif feed.upper() == 'YAHOO':
            data_source = 'yfinance'
            config_dict = {'data_source': data_source}

        elif feed.upper() == 'ICICI':
            data_source = 'ICICI'
            appKey = global_config['appKey'] if 'appKey' in global_config else "85450e08hYJ31324gc@727W093148d4E"
            apiSecret = global_config[
                'apiSecret'] if 'apiSecret' in global_config else "02z38W87%9B36I8*8#776K72Q64597wB"
            config_dict = {'data_source': data_source,
                           'appKey': appKey,
                           'apiSecret': apiSecret
                           }

        else:
            raise Exception(f"Unrecognised data feed: '{feed}'. " + \
                            "Please check global config and retry.")

    return config_dict


def get_watchlist(index, feed):
    """Returns a watchlist of instruments.

    Notes
    ------
    The current implementation only support forex indices, with Oanda
    formatting.

    Examples
    --------
    >>> get_warchlist('forex:major')
        [Out]: list of major forex pairs
    """

    if len(index) == 0:
        print("\nArgument for scan missing. Please specify instrument/index to scan.")
        print("Try $ ./AutoTrader.py -h s for more help.\n")
        sys.exit(0)

    if index == 'all':
        ''' Returns all currency pairs. '''
        watchlist = ['EUR_USD', 'USD_JPY', 'GBP_USD', 'AUD_USD',
                     'USD_CAD', 'USD_CHF', 'NZD_USD', 'EUR_GBP',
                     'EUR_AUD', 'EUR_CAD', 'EUR_CHF', 'EUR_JPY',
                     'EUR_NZD', 'GBP_JPY', 'GBP_AUD', 'GBP_CAD',
                     'GBP_CHF', 'GBP_NZD', 'AUD_CAD', 'AUD_CHF',
                     'AUD_JPY', 'AUD_NZD', 'CAD_CHF', 'CAD_JPY',
                     'CHF_JPY', 'NZD_CHF', 'NZD_JPY']

    elif index == 'major':
        ''' Returns major currency pairs. '''
        if feed.lower() == 'oanda':
            watchlist = ['EUR_USD', 'USD_JPY', 'GBP_USD', 'AUD_USD',
                         'USD_CAD', 'USD_CHF', 'NZD_USD']

        elif feed.lower() == 'yahoo':
            watchlist = ['EURUSD=X', 'USDJPY=X', 'GBPUSD=X', 'AUDUSD=X',
                         'USDCAD=X', 'USDCHF=X', 'NZDUSD=X']

    elif index == 'minor':
        ''' Returns minor currency pairs. '''

        if feed.lower() == 'oanda':
            watchlist = ['EUR_GBP', 'EUR_AUD', 'EUR_CAD', 'EUR_CHF',
                         'EUR_JPY', 'EUR_NZD', 'GBP_JPY', 'GBP_AUD',
                         'GBP_CAD', 'GBP_CHF', 'GBP_NZD', 'AUD_CAD',
                         'AUD_CHF', 'AUD_JPY', 'AUD_NZD', 'CAD_CHF',
                         'CAD_JPY', 'CHF_JPY', 'NZD_CHF', 'NZD_JPY']

        elif feed.lower() == 'yahoo':
            watchlist = ['EURGBP=X', 'EURAUD=X', 'EURCAD=X', 'EURCHF=X',
                         'EURJPY=X', 'EURNZD=X', 'GBPJPY=X', 'GBPAUD=X',
                         'GBPCAD=X', 'GBPCHF=X', 'GBPNZD=X', 'AUDCAD=X',
                         'AUDCHF=X', 'AUDJPY=X', 'AUDNZD=X', 'CADCHF=X',
                         'CADJPY=X', 'CHFJPY=X', 'NZDCHF=X', 'NZDJPY=X']

    elif index == 'exotic':
        ''' Returns exotic currency pairs. '''
        watchlist = ['EUR_TRY', 'USD_HKD', 'JPY_NOK', 'NZD_SGD',
                     'GBP_ZAR', 'AUD_MXN']

    elif index[3] == "_":
        watchlist = [index]

    else:
        print("Not supported.")
        sys.exit(0)

    return watchlist


def get_streaks(trade_summary):
    """Calculates longest winning and losing streaks from trade summary.
    """
    profit_list = trade_summary[trade_summary['status'] == 'closed'].profit.values
    longest_winning_streak = 1
    longest_losing_streak = 1
    streak = 1

    for i in range(1, len(profit_list)):
        if np.sign(profit_list[i]) == np.sign(profit_list[i - 1]):
            streak += 1

            if np.sign(profit_list[i]) > 0:
                # update winning streak
                longest_winning_streak = max(longest_winning_streak, streak)
            else:
                # Update losing
                longest_losing_streak = max(longest_losing_streak, streak)

        else:
            streak = 1

    return longest_winning_streak, longest_losing_streak


class BacktestResults:
    """AutoTrader backtest results class.

    Attributes
    ----------
    instruments_traded : list
        The instruments traded during the backtest.
    account_history : pd.DataFrame
        A timeseries history of the account during the backtest.
    holding_history : pd.DataFrame
        A timeseries summary of holdings during the backtest, by portfolio
        allocation fraction.
    trade_history : pd.DataFrame
        A timeseries history of trades taken during the backtest.
    order_history : pd.DataFrame
        A timeseries history of orders placed during the backtest.
    open_trades : pd.DataFrame
        Trades which remained open at the end of the backtest.
    cancelled_orders : pd.DataFrame
        Orders which were cancelled during the backtest.

    """

    def __init__(self, broker: Broker, instrument: str = None):

        self.instruments_traded = None
        self.account_history = None
        self.holding_history = None
        self.trade_history = None
        self.order_history = None
        self.open_trades = None
        self.cancelled_orders = None
        self._bots = None  # TODO - implement

        self.analyse_backtest(broker, instrument)

    def __str__(self):
        return 'AutoTrader Backtest Results'

    def __repr__(self):
        return 'AutoTrader Backtest Results'

    def analyse_backtest(self, broker: Broker, instrument: str = None):
        """Analyses backtest and creates summary of key details.
        """
        # Construct trade and order summaries
        trades = BacktestResults.create_trade_summary(trades=broker.trades, instrument=instrument)
        orders = BacktestResults.create_trade_summary(orders=broker.orders, instrument=instrument)

        # Construct account history
        account_history = broker.account_history.copy()

        # Create history of holdings
        holdings = broker.holdings.copy()
        holding_history = pd.DataFrame(columns=list(orders.instrument.unique()),
                                       index=account_history.index)
        for i in range(len(holding_history)):
            try:
                holding_history.iloc[i] = holdings[i]
            except:
                pass
        holding_history.fillna(0, inplace=True)

        for col in holding_history.columns:
            holding_history[col] = holding_history[col] / account_history.NAV

        holding_history = holding_history[~holding_history.index.duplicated(keep='last')]
        holding_history['cash'] = 1 - holding_history.sum(1)

        account_history = account_history[~account_history.index.duplicated(keep='last')]
        account_history['drawdown'] = account_history.NAV / account_history.NAV.cummax() - 1

        # Assign attributes
        self.instruments_traded = list(orders.instrument.unique())
        self.account_history = account_history
        self.holding_history = holding_history
        self.trade_history = trades
        self.order_history = orders
        self.open_trades = trades[trades.status == 'open']
        self.cancelled_orders = orders[orders.status == 'cancelled']

    @staticmethod
    def create_trade_summary(trades: dict = None, orders: dict = None,
                             instrument: str = None) -> pd.DataFrame:
        """Creates backtest trade summary dataframe.
        """
        # TODO - index by ID

        if trades is not None:
            iter_dict = trades
        else:
            iter_dict = orders

        iter_dict = {} if iter_dict is None else iter_dict

        product = []
        status = []
        ids = []
        times_list = []
        order_price = []
        size = []
        direction = []
        stop_price = []
        take_price = []

        if trades is not None:
            entry_time = []
            fill_price = []
            profit = []
            portfolio_balance = []
            exit_times = []
            exit_prices = []
            trade_duration = []
            fees = []

        for ID, item in iter_dict.items():
            product.append(item.instrument)
            status.append(item.status)
            ids.append(item.id)
            size.append(item.size)
            direction.append(item.direction)
            times_list.append(item.order_time)
            order_price.append(item.order_price)
            stop_price.append(item.stop_loss)
            take_price.append(item.take_profit)

        if trades is not None:
            for trade_id, trade in iter_dict.items():
                entry_time.append(trade.time_filled)
                fill_price.append(trade.fill_price)
                profit.append(trade.profit)
                portfolio_balance.append(trade.balance)
                exit_times.append(trade.exit_time)
                exit_prices.append(trade.exit_price)
                fees.append(trade.fees)
                if trade.status == 'closed':
                    if type(trade.exit_time) == str:
                        exit_dt = datetime.strptime(trade.exit_time, "%Y-%m-%d %H:%M:%S%z")
                        entry_dt = datetime.strptime(trade.time_filled, "%Y-%m-%d %H:%M:%S%z")
                        trade_duration.append(exit_dt.timestamp() - entry_dt.timestamp())
                    elif isinstance(trade.exit_time, pd.Timestamp):
                        trade_duration.append((trade.exit_time - trade.time_filled).total_seconds())
                    elif trade.exit_time is None:
                        # Weird edge case
                        trade_duration.append(None)
                    else:
                        trade_duration.append(trade.exit_time.timestamp() -
                                              trade.time_filled.timestamp())
                else:
                    trade_duration.append(None)

            dataframe = pd.DataFrame({"instrument": product,
                                      "status": status,
                                      "ID": ids,
                                      "order_price": order_price,
                                      "order_time": times_list,
                                      "fill_time": entry_time,
                                      "fill_price": fill_price, "size": size,
                                      "direction": direction,
                                      "stop_loss": stop_price, "take_profit": take_price,
                                      "profit": profit, "balance": portfolio_balance,
                                      "exit_time": exit_times, "exit_price": exit_prices,
                                      "trade_duration": trade_duration,
                                      "fees": fees},
                                     index=pd.to_datetime(entry_time))

            # Fill missing values for balance
            dataframe.balance.fillna(method='ffill', inplace=True)

        else:
            dataframe = pd.DataFrame({"instrument": product,
                                      "status": status,
                                      "ID": ids,
                                      "order_price": order_price,
                                      "order_time": times_list,
                                      "size": size,
                                      "direction": direction,
                                      "stop_loss": stop_price,
                                      "take_profit": take_price},
                                     index=pd.to_datetime(times_list))

        dataframe = dataframe.sort_index()

        # Filter by instrument
        if instrument is not None:
            dataframe = dataframe[dataframe['instrument'] == instrument]

        return dataframe

    def summary(self):

        backtest_results = {}
        cpl = self.trade_history.profit.cumsum()

        # All trades
        no_trades = len(self.trade_history[self.trade_history['status'] == 'closed'])
        backtest_results['no_trades'] = no_trades
        backtest_results['start'] = self.account_history.index[0]
        backtest_results['end'] = self.account_history.index[-1]

        starting_balance = self.account_history.equity[0]
        ending_balance = self.account_history.equity[-1]
        ending_NAV = self.account_history.NAV[-1]
        abs_return = ending_balance - starting_balance
        pc_return = 100 * abs_return / starting_balance

        backtest_results['starting_balance'] = starting_balance
        backtest_results['ending_balance'] = ending_balance
        backtest_results['ending_NAV'] = ending_NAV
        backtest_results['abs_return'] = abs_return
        backtest_results['pc_return'] = pc_return

        if no_trades > 0:
            backtest_results['all_trades'] = {}
            wins = self.trade_history[self.trade_history.profit > 0]
            avg_win = np.mean(wins.profit)
            max_win = np.max(wins.profit)
            loss = self.trade_history[self.trade_history.profit < 0]
            avg_loss = abs(np.mean(loss.profit))
            max_loss = abs(np.min(loss.profit))
            win_rate = 100 * len(wins) / no_trades
            longest_win_streak, longest_lose_streak = get_streaks(self.trade_history)
            avg_trade_duration = np.nanmean(self.trade_history.trade_duration.values)
            min_trade_duration = np.nanmin(self.trade_history.trade_duration.values)
            max_trade_duration = np.nanmax(self.trade_history.trade_duration.values)
            max_drawdown = min(self.account_history.drawdown)
            total_fees = self.trade_history.fees.sum()

            backtest_results['all_trades']['avg_win'] = avg_win
            backtest_results['all_trades']['max_win'] = max_win
            backtest_results['all_trades']['avg_loss'] = avg_loss
            backtest_results['all_trades']['max_loss'] = max_loss
            backtest_results['all_trades']['win_rate'] = win_rate
            backtest_results['all_trades']['win_streak'] = longest_win_streak
            backtest_results['all_trades']['lose_streak'] = longest_lose_streak
            backtest_results['all_trades']['longest_trade'] = str(timedelta(seconds=int(max_trade_duration)))
            backtest_results['all_trades']['shortest_trade'] = str(timedelta(seconds=int(min_trade_duration)))
            backtest_results['all_trades']['avg_trade_duration'] = str(timedelta(seconds=int(avg_trade_duration)))
            backtest_results['all_trades']['net_pl'] = cpl.values[-1]
            backtest_results['all_trades']['max_drawdown'] = max_drawdown
            backtest_results['all_trades']['total_fees'] = total_fees

        # Cancelled and open orders
        backtest_results['no_open'] = len(self.open_trades)
        backtest_results['no_cancelled'] = len(self.cancelled_orders)

        # Long trades
        long_trades = self.trade_history[self.trade_history['direction'] > 0]
        no_long = len(long_trades)
        backtest_results['long_trades'] = {}
        backtest_results['long_trades']['no_trades'] = no_long
        if no_long > 0:
            long_wins = long_trades[long_trades.profit > 0]
            avg_long_win = np.mean(long_wins.profit)
            max_long_win = np.max(long_wins.profit)
            long_loss = long_trades[long_trades.profit < 0]
            avg_long_loss = abs(np.mean(long_loss.profit))
            max_long_loss = abs(np.min(long_loss.profit))
            long_wr = 100 * len(long_trades[long_trades.profit > 0]) / no_long

            backtest_results['long_trades']['avg_long_win'] = avg_long_win
            backtest_results['long_trades']['max_long_win'] = max_long_win
            backtest_results['long_trades']['avg_long_loss'] = avg_long_loss
            backtest_results['long_trades']['max_long_loss'] = max_long_loss
            backtest_results['long_trades']['long_wr'] = long_wr

        # Short trades
        short_trades = self.trade_history[self.trade_history['direction'] < 0]
        no_short = len(short_trades)
        backtest_results['short_trades'] = {}
        backtest_results['short_trades']['no_trades'] = no_short
        if no_short > 0:
            short_wins = short_trades[short_trades.profit > 0]
            avg_short_win = np.mean(short_wins.profit)
            max_short_win = np.max(short_wins.profit)
            short_loss = short_trades[short_trades.profit < 0]
            avg_short_loss = abs(np.mean(short_loss.profit))
            max_short_loss = abs(np.min(short_loss.profit))
            short_wr = 100 * len(short_trades[short_trades.profit > 0]) / no_short

            backtest_results['short_trades']['avg_short_win'] = avg_short_win
            backtest_results['short_trades']['max_short_win'] = max_short_win
            backtest_results['short_trades']['avg_short_loss'] = avg_short_loss
            backtest_results['short_trades']['max_short_loss'] = max_short_loss
            backtest_results['short_trades']['short_wr'] = short_wr

        return backtest_results


class DataStream:
    """Data stream class.

    This class is intended to provide a means of custom data pipelines.

    Methods
    -------
    refresh
        Returns up-to-date data, multi_data, quote_data and auxdata.
    get_trading_bars
        Returns a dictionary of the current bars for the products being
        traded, used to act on trading signals.

    Attributes
    ----------
    instrument : str
        The instrument being traded.
    feed : str
        The data feed.
    data_filepaths : str|dict
        The filepaths to locally stored data.
    quote_data_file : str
        The filepaths to locally stored quote data.
    auxdata_files : dict
        The auxiliary data files.
    strategy_params : dict
        The strategy parameters.
    get_data : GetData
        The GetData instance.
    data_start : datetime
        The backtest start date.
    data_end : datetime
        The backtest end date.
    portfolio : bool|list
        The instruments being traded in a portfolio, if any.

    Notes
    -----
    A 'dynamic' dataset is one where the specific products being traded
    change over time. For example, trading contracts on an underlying product.
    In this case, dynamic_data should be set to True in AutoTrader.add_data
    method. When True, the datastream will be refreshed each update interval
    to ensure that data for the relevant contracts are being provided.

    When the data is 'static', the instrument being traded does not change
    over time. This is the more common scenario. In this case, the datastream
    is only refreshed during livetrading, to accomodate for new data coming in.
    In backtesting however, the entire dataset can be provided after the
    initial call, as it will not evolve during the backtest. Note that future
    data will not be provided to the strategy; instead, the data returned from
    the datastream will be filtered by each AutoTraderBot before being passed
    to the strategy.

    """

    def __init__(self, **kwargs):
        # Attributes
        self.instrument = None
        self.feed = None
        self.data_filepaths = None
        self.quote_data_file = None
        self.auxdata_files = None
        self.strategy_params = None
        self.get_data = None
        self.data_start = None
        self.data_end = None
        self.portfolio = None

        # Unpack kwargs
        for item in kwargs:
            setattr(self, item, kwargs[item])

    def refresh(self, timestamp: datetime = None):
        """Returns up-to-date trading data for AutoBot to provide to the
        strategy.

        Parameters
        ----------
        timestamp : datetime, optional
            The current timestamp. The default is None.

        Returns
        -------
        data : pd.DataFrame
            The OHLC price data.
        multi_data : dict
            A dictionary of DataFrames.
        quote_data : pd.DataFrame
            The quote data.
        auxdata : dict
            Strategy auxiliary data.

        """
        # Retrieve main data
        if self.data_filepaths is not None:
            # Local data filepaths provided
            if isinstance(self.data_filepaths, str):
                # Single data filepath provided
                data = self.get_data.local(self.data_filepaths, self.data_start,
                                           self.data_end)
                multi_data = None

            elif isinstance(self.data_filepaths, dict):
                # Multiple data filepaths provided
                multi_data = {}
                if self.portfolio:
<<<<<<< HEAD
                    # raise NotImplementedError("Locally-provided data not "+\
                    #                           "implemented for portfolios.")
=======
                    raise NotImplementedError("Locally-provided data not " + \
                                              "implemented for portfolios.")
                    # TODO - implement
>>>>>>> d3303b9e
                    for instrument, filepath in self.data_filepaths.items():
                        data = self.get_data.local(filepath, self.data_start, self.data_end)
                        multi_data[instrument] = data
                else:
                    for granularity, filepath in self.data_filepaths.items():
                        data = self.get_data.local(filepath, self.data_start, self.data_end)
                        multi_data[granularity] = data

                # Extract first dataset as base data (arbitrary)
                data = multi_data[list(self.data_filepaths.keys())[0]]

        else:
            # Download data
            multi_data = {}
            data_func = getattr(self.get_data, self.feed.lower())
            if self.portfolio:
                # Portfolio strategy
                if len(self.portfolio) > 1:
                    granularity = self.strategy_params['granularity']
                    data_key = self.portfolio[0]
                    for instrument in self.portfolio:
                        data = data_func(instrument, granularity=granularity,
                                         count=self.strategy_params['period'],
                                         start_time=self.data_start,
                                         end_time=self.data_end)
                        multi_data[instrument] = data
                else:
                    raise Exception("Portfolio strategies require more " + \
                                    "than a single instrument. Please set " + \
                                    "portfolio to False, or specify more " + \
                                    "instruments in the watchlist.")
            else:
                # Single instrument strategy
                granularities = self.strategy_params['granularity'].split(',')
                data_key = granularities[0]
                for granularity in granularities:
                    if self.feed.lower() == "icici":
                        extra_attributes = {"exchange": self.strategy_params['exchange'],
                                            "product": self.strategy_params['product'],
                                            "expiry": self.strategy_params['expiry'],
                                            "option_type": self.strategy_params['option_type'],
                                            "strike": self.strategy_params['strike'],
                                            "start_date": self.strategy_params['start_time'],
                                            "end_date": self.strategy_params['end_time']
                                            }

                        multi_data[data_key] = data_func(self.instrument, granularity=granularity,
                                                         count=self.strategy_params['period'],
                                                         start_time=self.data_start,
                                                         end_time=self.data_end, **extra_attributes)
                    else:
                        multi_data[data_key] = data_func(self.instrument, granularity=granularity,
                                                         count=self.strategy_params['period'],
                                                         start_time=self.data_start,
                                                         end_time=self.data_end)

            # Take data as first element of multi-data
            data = multi_data[data_key]

            if len(multi_data) == 1:
                multi_data = None

        # Retrieve quote data
        if self.quote_data_file is not None:
            if isinstance(self.quote_data_file, str):
                # Single quote datafile
                quote_data = self.get_data.local(self.quote_data_file,
                                                 self.data_start, self.data_end)

            elif isinstance(quote_data, dict) and self.portfolio:
                # Multiple quote datafiles provided
                # TODO - support multiple quote data files (portfolio strategies)
                raise NotImplementedError("Locally-provided quote data not " + \
                                          "implemented for portfolios.")
                quote_data = {}
                for instrument, path in quote_data.items():
                    quote_data[instrument] = self.get_data.local(self.quote_data_file,  # need to specify
                                                                 self.data_start,
                                                                 self.data_end)
            else:
                raise Exception("Error in quote data file provided.")

        else:
            # Download data
            quote_data_func = getattr(self.get_data, f'_{self.feed.lower()}_quote_data')
            if self.portfolio:
                # Portfolio strategy - quote data for each instrument
                granularity = self.strategy_params['granularity']
                quote_data = {}
                for instrument in self.portfolio:
                    quote_df = quote_data_func(multi_data[instrument],
                                               instrument,
                                               granularity,
                                               self.data_start,
                                               self.data_end,
                                               count=self.strategy_params['period'])
                    quote_data[instrument] = quote_df

            else:
                # Single instrument strategy - quote data for base granularity
                if self.feed.lower() == "icici":
                    quote_data = data
                else:
                    quote_data = quote_data_func(data, self.instrument,
                                                 self.strategy_params['granularity'].split(',')[0],
                                                 self.data_start, self.data_end,
                                                 count=self.strategy_params['period'])

        # Retrieve auxiliary data
        if self.auxdata_files is not None:
            if isinstance(self.auxdata_files, str):
                # Single data filepath provided
                auxdata = self.get_data.local(self.auxdata_files, self.data_start,
                                              self.data_end)

            elif isinstance(self.auxdata_files, dict):
                # Multiple data filepaths provided
                auxdata = {}
                for key, filepath in self.auxdata_files.items():
                    data = self.get_data.local(filepath, self.data_start, self.data_end)
                    auxdata[key] = data
        else:
            auxdata = None

        # Correct any data mismatches
        if self.portfolio:
            for instrument in multi_data:
                matched_data, matched_quote_data = self.match_quote_data(multi_data[instrument],
                                                                         quote_data[instrument])
                multi_data[instrument] = matched_data
                quote_data[instrument] = matched_quote_data
        else:
            data, quote_data = self.match_quote_data(data, quote_data)

        return data, multi_data, quote_data, auxdata

    def match_quote_data(self, data: pd.DataFrame,
                         quote_data: pd.DataFrame) -> pd.DataFrame:
        """Function to match index of trading data and quote data.
        """
        datasets = [data, quote_data]
        adjusted_datasets = []

        for dataset in datasets:
            # Initialise common index
            common_index = dataset.index

            # Update common index by intersection with other data
            for other_dataset in datasets:
                common_index = common_index.intersection(other_dataset.index)

            # Adjust data using common index found
            adj_data = dataset[dataset.index.isin(common_index)]

            adjusted_datasets.append(adj_data)

        # Unpack adjusted datasets
        adj_data, adj_quote_data = adjusted_datasets

        return adj_data, adj_quote_data

    def get_trading_bars(self, data: pd.DataFrame, quote_bars: bool,
                         timestamp: datetime = None,
                         processed_strategy_data: dict = None) -> dict:
        """Returns a dictionary of the current bars of the products being
        traded, based on the up-to-date data.

        Parameters
        ----------
        data : pd.DataFrame
            The strategy base OHLC data.
        quote_bars : bool
            Boolean flag to signal that quote data bars are being requested.
        processed_strategy_data : dict
            A dictionary containing all of the processed strategy data,
            allowing flexibility in what bars are returned.

        Returns
        -------
        dict
            A dictionary of bars, keyed by the product name.

        Notes
        -----
        The quote data bars dictionary must have the exact same keys as the
        trading bars dictionary. The quote_bars boolean flag is provided in
        case a distinction must be made when this method is called.
        """
        bars = {}
        strat_data = processed_strategy_data['base'] if 'base' in \
                                                        processed_strategy_data else processed_strategy_data
        if isinstance(strat_data, dict):
            for instrument, data in strat_data.items():
                bars[instrument] = data.iloc[-1]
        else:
            bars[self.instrument] = strat_data.iloc[-1]

        return bars

<|MERGE_RESOLUTION|>--- conflicted
+++ resolved
@@ -647,14 +647,6 @@
                 # Multiple data filepaths provided
                 multi_data = {}
                 if self.portfolio:
-<<<<<<< HEAD
-                    # raise NotImplementedError("Locally-provided data not "+\
-                    #                           "implemented for portfolios.")
-=======
-                    raise NotImplementedError("Locally-provided data not " + \
-                                              "implemented for portfolios.")
-                    # TODO - implement
->>>>>>> d3303b9e
                     for instrument, filepath in self.data_filepaths.items():
                         data = self.get_data.local(filepath, self.data_start, self.data_end)
                         multi_data[instrument] = data
