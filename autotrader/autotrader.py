--- conflicted
+++ resolved
@@ -12,16 +12,8 @@
 from threading import Thread
 from ast import literal_eval
 from scipy.optimize import brute
-<<<<<<< HEAD
-from autotrader.autoplot import AutoPlot
-from autotrader.autobot import AutoTraderBot
-from datetime import datetime, timedelta, timezone
-from autotrader.brokers.broker import AbstractBroker
-from autotrader.utilities import (
-=======
 from datetime import datetime, timezone
 from autotrader_custom_repo.AutoTrader.autotrader.utilities import (
->>>>>>> 384bda01
     read_yaml,
     get_broker_config,
     DataStream,
@@ -822,11 +814,8 @@
                            }
 
         """
-<<<<<<< HEAD
+        self.platform_logger.info("Adding local data to strategy")
         self._data_directory = data_directory
-=======
-        self.platform_logger.info("Adding local data to strategy")
->>>>>>> 384bda01
         dir_path = (
             abs_dir_path
             if abs_dir_path is not None
@@ -1014,13 +1003,8 @@
                 self._notify = 0
 
             # Check that the backtest does not request future data
-<<<<<<< HEAD
             if self._data_end > datetime.now(tz=self._data_end.tzinfo):
-                print(
-=======
-            if self._data_end > datetime.now(tz=timezone.utc):
                 self.platform_logger.warning(
->>>>>>> 384bda01
                     "Warning: you have requested backtest data into the "
                     + "future. The backtest end date will be adjsuted to "
                     + "the current time."
@@ -1157,13 +1141,8 @@
                 supported_brokers = ["virtual", "oanda", "ib", "ccxt", "dydx", "icici", "kotak"]
                 inputted_brokers = self._broker_name.lower().replace(" ", "").split(",")
                 for broker in inputted_brokers:
-<<<<<<< HEAD
                     if broker.split(":")[0] not in supported_exchanges:
-                        print(
-=======
-                    if broker.split(":")[0] not in supported_brokers:
                         raise Exception(
->>>>>>> 384bda01
                             f"Unsupported broker requested: {self._broker_name}\n"
                             + "Please check the broker(s) specified in configure method and "
                             + "virtual_account_config."
@@ -1358,34 +1337,6 @@
             )
             self.platform_logger.info("Maximum drawdown:        {}%".format(round(max_drawdown * 100, 2)))
             if no_trades > 0:
-<<<<<<< HEAD
-                print("Total no. trades:        {}".format(no_trades))
-                print("No. long trades:         {}".format(no_long_trades))
-                print("No. short trades:        {}".format(no_short_trades))
-                print("Total fees paid:         ${}".format(round(total_fees, 3)))
-                print("Total volume traded:     ${}".format(round(total_volume, 2)))
-                print("Average daily volume:    ${}".format(round(adv, 2)))
-                # print("Win rate:                {}%".format(round(win_rate, 1)))
-                # print("Max win:                 ${}".format(round(max_win, 2)))
-                # print("Average win:             ${}".format(round(avg_win, 2)))
-                # print("Max loss:                -${}".format(round(max_loss, 2)))
-                # print("Average loss:            -${}".format(round(avg_loss, 2)))
-                # print(
-                #     "Longest winning streak:  {} positions".format(longest_win_streak)
-                # )
-                # print(
-                #     "Longest losing streak:   {} positions".format(longest_lose_streak)
-                # )
-                # if len(trade_results.position_summary) > 0:
-                #     avg_pos_dur = np.mean(
-                #         trade_results.position_summary.loc["avg_duration"].values
-                #     )
-                #     print(
-                #         "Avg. position duration:  {}".format(
-                #             avg_pos_dur,
-                #         )
-                #     )
-=======
                 self.platform_logger.info("Total no. trades:        {}".format(no_trades))
                 self.platform_logger.info("No. long trades:         {}".format(no_long_trades))
                 self.platform_logger.info("No. short trades:        {}".format(no_short_trades))
@@ -1406,78 +1357,18 @@
                         trade_summary["all_trades"]["avg_trade_duration"]
                     )
                 )
->>>>>>> 384bda01
 
                 no_open = trade_summary["no_open"]
                 if no_open > 0:
                     self.platform_logger.info("Positions still open:    {}".format(no_open))
 
             else:
-<<<<<<< HEAD
-                print("\n No trades made.")
-=======
                 self.platform_logger.info("\n No trades closed.")
->>>>>>> 384bda01
 
             no_cancelled = trade_summary["no_cancelled"]
             if no_cancelled > 0:
                 self.platform_logger.info("Cancelled orders:        {}".format(no_cancelled))
 
-<<<<<<< HEAD
-            # if len(trade_results.position_summary) > 0:
-            #     # Long positions
-            #     no_long = trade_results.position_summary.sum(axis=1, numeric_only=True)[
-            #         "no_long"
-            #     ]
-            #     print("\n          Summary of long positions")
-            #     print("----------------------------------------------")
-            #     if no_long > 0:
-            #         # avg_long_win = trade_summary["long_positions"]["avg_long_win"]
-            #         # max_long_win = trade_summary["long_positions"]["max_long_win"]
-            #         # avg_long_loss = trade_summary["long_positions"]["avg_long_loss"]
-            #         # max_long_loss = trade_summary["long_positions"]["max_long_loss"]
-            #         # long_wr = trade_summary["long_positions"]["long_wr"]
-            #         avg_long_dur = np.mean(
-            #             trade_results.position_summary.loc["avg_long_duration"].values
-            #         )
-
-            #         print("No. long positions:      {}".format(no_long))
-            #         print("Avg. position duration:  {}".format(avg_long_dur))
-            #         # print("Win rate:                {}%".format(round(long_wr, 1)))
-            #         # print("Max win:                 ${}".format(round(max_long_win, 2)))
-            #         # print("Average win:             ${}".format(round(avg_long_win, 2)))
-            #         # print("Max loss:                -${}".format(round(max_long_loss, 2)))
-            #         # print("Average loss:            -${}".format(round(avg_long_loss, 2)))
-            #     else:
-            #         print("There were no long positions.")
-
-            #     # Short trades
-            #     no_short = trade_results.position_summary.sum(
-            #         axis=1, numeric_only=True
-            #     )["no_short"]
-            #     print("\n         Summary of short positions")
-            #     print("----------------------------------------------")
-            #     if no_short > 0:
-            #         # avg_short_win = trade_summary["short_positions"]["avg_short_win"]
-            #         # max_short_win = trade_summary["short_positions"]["max_short_win"]
-            #         # avg_short_loss = trade_summary["short_positions"]["avg_short_loss"]
-            #         # max_short_loss = trade_summary["short_positions"]["max_short_loss"]
-            #         # short_wr = trade_summary["short_positions"]["short_wr"]
-            #         avg_short_dur = np.mean(
-            #             trade_results.position_summary.loc["avg_long_duration"].values
-            #         )
-
-            #         print("No. short positions:     {}".format(no_short))
-            #         print("Avg. position duration:  {}".format(avg_short_dur))
-            #         # print("Win rate:                {}%".format(round(short_wr, 1)))
-            #         # print("Max win:                 ${}".format(round(max_short_win, 2)))
-            #         # print("Average win:             ${}".format(round(avg_short_win, 2)))
-            #         # print("Max loss:                -${}".format(round(max_short_loss, 2)))
-            #         # print("Average loss:            -${}".format(round(avg_short_loss, 2)))
-
-            #     else:
-            #         print("There were no short positions.")
-=======
             # Long trades
             no_long = trade_summary["long_positions"]["total"]
             self.platform_logger.info("\n          Summary of long positions")
@@ -1500,8 +1391,8 @@
 
             # Short trades
             no_short = trade_summary["short_positions"]["total"]
-            self.platform_logger.info("\n         Summary of short positions")
-            self.platform_logger.info("----------------------------------------------")
+            print("\n         Summary of short positions")
+            print("----------------------------------------------")
             if no_short > 0:
                 avg_short_win = trade_summary["short_positions"]["avg_short_win"]
                 max_short_win = trade_summary["short_positions"]["max_short_win"]
@@ -1518,13 +1409,11 @@
 
             else:
                 self.platform_logger.info("There were no short positions.")
->>>>>>> 384bda01
 
             # Check for multiple instruments
             if len(trade_results.instruments_traded) > 1:
                 # Mutliple instruments traded
                 instruments = trade_results.instruments_traded
-<<<<<<< HEAD
             #     trade_history = trade_results.isolated_position_history
 
             #     total_no_trades = []
@@ -1564,52 +1453,8 @@
             #         }
             #     ).fillna(0)
 
-            #     print("\n Instrument Breakdown:")
-            #     print(results.to_string(index=False))
-
-=======
-                trade_history = trade_results.isolated_position_history
-
-                total_no_trades = []
-                max_wins = []
-                max_losses = []
-                avg_wins = []
-                avg_losses = []
-                profitable_trades = []
-                win_rates = []
-                for i in range(len(instruments)):
-                    instrument_trades = trade_history[
-                        trade_history.instrument == instruments[i]
-                    ]
-                    no_trades = len(instrument_trades)
-                    total_no_trades.append(no_trades)
-                    max_wins.append(instrument_trades.profit.max())
-                    max_losses.append(instrument_trades.profit.min())
-                    avg_wins.append(
-                        instrument_trades.profit[instrument_trades.profit > 0].mean()
-                    )
-                    avg_losses.append(
-                        instrument_trades.profit[instrument_trades.profit < 0].mean()
-                    )
-                    profitable_trades.append((instrument_trades.profit > 0).sum())
-                    win_rates.append(
-                        100 * profitable_trades[i] / no_trades if no_trades > 0 else 0.0
-                    )
-
-                results = pd.DataFrame(
-                    data={
-                        "Instrument": instruments,
-                        "Max. Win": max_wins,
-                        "Max. Loss": max_losses,
-                        "Avg. Win": avg_wins,
-                        "Avg. Loss": avg_losses,
-                        "Win Rate": win_rates,
-                    }
-                ).fillna(0)
-
                 self.platform_logger.info("\n Instrument Breakdown:")
                 self.platform_logger.info(results.to_string(index=False))
->>>>>>> 384bda01
         else:
             self.platform_logger.info("No updates to report.")
 
@@ -1705,7 +1550,6 @@
         if self._verbosity > 1:
             print("Connecting to exchanges...")
         self._assign_broker(broker_config)
-<<<<<<< HEAD
         if self._verbosity > 1:
             print("  Done.")
 
@@ -1726,12 +1570,6 @@
             }
             for key in self._brokers_dict
         }
-=======
-        self._configure_emailing(self._global_config_dict)
-
-        if int(self._verbosity) > 0:
-            self.platform_logger.info("\n" + pyfiglet.figlet_format("AutoTrader", font="slant"))
->>>>>>> 384bda01
 
         # Assign trading bots to each strategy
         if self._verbosity > 1:
@@ -1802,7 +1640,6 @@
                 )
 
             for bot in self._bots_deployed:
-<<<<<<< HEAD
                 if isinstance(bot.instrument, str):
                     instr_str = bot.instrument
                 else:
@@ -1814,10 +1651,6 @@
                 print(
                     f"\nAutoTraderBot assigned to trade {instr_str}",
                     f"with {bot._broker_name} broker using {bot._strategy_name}.",
-=======
-                self.platform_logger.info(
-                    f"AutoTraderBot assigned to trade {bot.instrument} with {bot._broker_name} broker using {bot._strategy_name}.",
->>>>>>> 384bda01
                 )
 
         # Begin trading
@@ -1968,40 +1801,6 @@
         self._broker = brokers
         self._broker_utils = brokers_utils
 
-<<<<<<< HEAD
-=======
-
-    def _configure_emailing(self, global_config: dict) -> None:
-        """Configure email settings."""
-        if int(self._notify) > 0:
-            host_email = None
-            mailing_list = None
-
-            if "EMAILING" in global_config:
-                # Look for host email and mailing list in strategy config, if it
-                # was not picked up in strategy config
-                if "MAILING_LIST" in global_config["EMAILING"] and mailing_list is None:
-                    mailing_list = global_config["EMAILING"]["MAILING_LIST"]
-                if "HOST_ACCOUNT" in global_config["EMAILING"] and host_email is None:
-                    host_email = global_config["EMAILING"]["HOST_ACCOUNT"]
-
-            if host_email is None:
-                print("Warning: email host account not provided.")
-            if mailing_list is None:
-                print("Warning: no mailing list provided.")
-
-            email_params = {"mailing_list": mailing_list, "host_email": host_email}
-            self._email_params = email_params
-
-            logfiles_path = os.path.join(self._home_dir, "logfiles")
-            order_summary_fp = os.path.join(logfiles_path, "order_history.txt")
-
-            if not os.path.isdir(logfiles_path):
-                os.mkdir(logfiles_path)
-
-            self._order_summary_fp = order_summary_fp
-
->>>>>>> 384bda01
     def _run_optimise(self) -> None:
         """Runs optimisation of strategy parameters."""
         self.platform_logger.info("Running optimization for Strategy Parameters")
@@ -2152,13 +1951,8 @@
                     f.write(bot._strategy_name + f" ({bot.instrument})\n")
             instance_file_exists = True
 
-<<<<<<< HEAD
             if int(self._verbosity) > 0 and live_check:
-                print(f"Active AutoTrader instance file: active_bots/{instance_str}")
-=======
-            if int(self._verbosity) > 0:
                 self.platform_logger.info(f"Active AutoTrader instance file: active_bots/{instance_str}")
->>>>>>> 384bda01
 
         else:
             dirpath = os.path.join(self._home_dir, dir_name)
@@ -2169,16 +1963,9 @@
             ]
             instance_file_exists = instance_str in instances
 
-<<<<<<< HEAD
         if int(self._verbosity) > 0 and not instance_file_exists and live_check:
-            print(
-                f"Instance file '{instance_str}' deleted. AutoTrader",
-                "will now shut down.",
-=======
-        if int(self._verbosity) > 0 and not instance_file_exists:
             self.platform_logger.info(
                 f"Instance file '{instance_str}' deleted. AutoTrader will now shut down."
->>>>>>> 384bda01
             )
 
         return instance_file_exists
@@ -2402,12 +2189,8 @@
                             # TODO - threadpool executor
                             for bot in self._bots_deployed:
                                 try:
-<<<<<<< HEAD
                                     # TODO - why UTC? Allow setting manually
                                     bot._update(timestamp=datetime.now(timezone.utc))
-=======
-                                    bot._update(timestamp=datetime.now())
->>>>>>> 384bda01
 
                                     if int(self._verbosity) > 0:
                                         print(
@@ -2416,13 +2199,8 @@
 
                                 except:
                                     if int(self._verbosity) > 0:
-<<<<<<< HEAD
-                                        print(
-                                            "Error: failed to update bot running "
-=======
                                         self.platform_logger.info(
                                             "Error: failed to update bot running"
->>>>>>> 384bda01
                                             + f"{bot._strategy_name} ({bot.instrument})"
                                         )
                                         traceback.print_exc()
