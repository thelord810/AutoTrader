import setuptools
import codecs
import os.path


def read(rel_path):
    here = os.path.abspath(os.path.dirname(__file__))
    with codecs.open(os.path.join(here, rel_path), "r") as fp:
        return fp.read()


def get_version(rel_path):
    for line in read(rel_path).splitlines():
        if line.startswith("__version__"):
            delim = '"' if '"' in line else "'"
            return line.split(delim)[1]
    else:
        raise RuntimeError("Unable to find version string.")


with open("README.md", "r", encoding="utf-8") as fh:
    long_description = fh.read()

setuptools.setup(
    name="autotrader",
    version=get_version("autotrader/__init__.py"),
    author="Kieran Mackle",
    author_email="kemackle98@gmail.com",
    license="gpl-3.0",
    description="A Python-based platform for developing, optimising "
    + "and deploying automated trading systems.",
    long_description=long_description,
    long_description_content_type="text/markdown",
    url="https://kieran-mackle.github.io/AutoTrader/",
    project_urls={
        "Bug Tracker": "https://github.com/kieran-mackle/AutoTrader/issues",
        "Source Code": "https://github.com/kieran-mackle/AutoTrader",
        "Documentation": "https://autotrader.readthedocs.io/en/latest/",
    },
    classifiers=[
        "Programming Language :: Python :: 3",
        "Programming Language :: Python :: 3.8",
        "Programming Language :: Python :: 3.9",
        "Programming Language :: Python :: 3.10",
        "License :: OSI Approved :: GNU General Public License v3 (GPLv3)",
        "Operating System :: OS Independent",
    ],
    keywords=["algotrading", "finance"],
    package_dir={"": "."},
    packages=setuptools.find_packages(where="."),
    python_requires=">=3.7",
    install_requires=[
        "numpy >= 1.20.3",
        "pandas >= 1.3.4",
        "pyfiglet >= 0.8.post1",
        "PyYAML",
        "bokeh >= 2.3.1",
        "scipy >= 1.7.1",
        "finta >= 1.3",
        "tqdm>=4.64.0",
        "importlib-resources",
<<<<<<< HEAD
        "Click",
        "requests",
    ],
    extras_require={
        "dydx": ["dydx-v3-python"],
        "ccxt": ["ccxt"],
        "oanda": [
            "v20 >= 3.0.25.0",
=======
        "breeze_connect"
>>>>>>> e1544dda
        ],
        "ib": [
            "ib_insync >= 0.9.70",
        ],
        "yfinance": [
            "yfinance >= 0.1.67",
        ],
        "dev": ["black"],
    },
    setup_requires=[
        "setuptools_git",
        "setuptools_scm",
    ],
    package_data={"": ["data/*.js", "data/keys.yaml"]},
    entry_points={
        "console_scripts": [
            "autotrader = autotrader.bin.cli:cli",
        ],
    },
)<|MERGE_RESOLUTION|>--- conflicted
+++ resolved
@@ -59,7 +59,6 @@
         "finta >= 1.3",
         "tqdm>=4.64.0",
         "importlib-resources",
-<<<<<<< HEAD
         "Click",
         "requests",
     ],
@@ -68,9 +67,7 @@
         "ccxt": ["ccxt"],
         "oanda": [
             "v20 >= 3.0.25.0",
-=======
         "breeze_connect"
->>>>>>> e1544dda
         ],
         "ib": [
             "ib_insync >= 0.9.70",
